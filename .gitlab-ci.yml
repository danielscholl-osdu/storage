# variables:
#   AWS_BUILD_SUBDIR: provider/storage-aws/build-aws
#   AWS_TEST_SUBDIR: testing/storage-test-aws
#   AWS_SERVICE: storage
#   AWS_ENVIRONMENT: dev
#   AWS_DEPLOY_TARGET: EKS
#   AWS_EKS_DEPLOYMENT_NAME: os-storage

#   GCP_BUILD_SUBDIR: provider/storage-gcp
#   GCP_INT_TEST_SUBDIR: testing/storage-test-gcp
#   GCP_APPLICATION_NAME: os-storage
#   GCP_ENVIRONMENT: testing
#   GCP_PROJECT: opendes-evt
#   GCP_TENANT_NAME: opendesevt
#   GCP_DEPLOY_ENV: p4d

#   AZURE_SERVICE: storage
#   AZURE_BUILD_SUBDIR: provider/storage-azure
#   AZURE_TEST_SUBDIR: testing/storage-test-azure

#   IBM_BUILD_SUBDIR: provider/storage-ibm
#   IBM_INT_TEST_SUBDIR: testing/storage-test-ibm
#   IBM_TENANT_NAME: tenant1

include:
  - project: "osdu/platform/ci-cd-pipelines"
    file: "standard-setup.yml"

  - project: "osdu/platform/ci-cd-pipelines"
    file: "build/maven.yml"

  # - project: "osdu/platform/ci-cd-pipelines"
  #   file: "cloud-providers/aws-global.yml"

  # - project: "osdu/platform/ci-cd-pipelines"
  #   file: "cloud-providers/aws-maven.yml"

  # - project: "osdu/platform/ci-cd-pipelines"
  #   file: "cloud-providers/ibm.yml"

  - project: "osdu/platform/ci-cd-pipelines"
<<<<<<< HEAD
    ref: "gcp-release-pipeline"
=======
>>>>>>> e242c97c
    file: "cloud-providers/osdu-gcp-global.yml"

  - project: "osdu/platform/ci-cd-pipelines"
    file: "publishing/pages.yml"

  - project: "osdu/platform/ci-cd-pipelines"
    file: "scanners/fossa-maven.yml"

  - project: "osdu/platform/ci-cd-pipelines"
    file: "scanners/gitlab-ultimate.yml"

  # - project: "osdu/platform/ci-cd-pipelines"
  #   file: "cloud-providers/azure.yml"

  - local: "devops/gcp/pipeline/override-stages.yml"

# disable the eslint scanner
# I think this is being generated from the presence of an HTML file, but there
# is no javascript to scan, so the job isn't helpful and just gets in the way
eslint-sast:
  rules:
    - when: never<|MERGE_RESOLUTION|>--- conflicted
+++ resolved
@@ -1,26 +1,26 @@
-# variables:
-#   AWS_BUILD_SUBDIR: provider/storage-aws/build-aws
-#   AWS_TEST_SUBDIR: testing/storage-test-aws
-#   AWS_SERVICE: storage
-#   AWS_ENVIRONMENT: dev
-#   AWS_DEPLOY_TARGET: EKS
-#   AWS_EKS_DEPLOYMENT_NAME: os-storage
+variables:
+  AWS_BUILD_SUBDIR: provider/storage-aws/build-aws
+  AWS_TEST_SUBDIR: testing/storage-test-aws
+  AWS_SERVICE: storage
+  AWS_ENVIRONMENT: dev
+  AWS_DEPLOY_TARGET: EKS
+  AWS_EKS_DEPLOYMENT_NAME: os-storage
 
-#   GCP_BUILD_SUBDIR: provider/storage-gcp
-#   GCP_INT_TEST_SUBDIR: testing/storage-test-gcp
-#   GCP_APPLICATION_NAME: os-storage
-#   GCP_ENVIRONMENT: testing
-#   GCP_PROJECT: opendes-evt
-#   GCP_TENANT_NAME: opendesevt
-#   GCP_DEPLOY_ENV: p4d
+  GCP_BUILD_SUBDIR: provider/storage-gcp
+  GCP_INT_TEST_SUBDIR: testing/storage-test-gcp
+  GCP_APPLICATION_NAME: os-storage
+  GCP_ENVIRONMENT: testing
+  GCP_PROJECT: opendes-evt
+  GCP_TENANT_NAME: opendesevt
+  GCP_DEPLOY_ENV: p4d
 
-#   AZURE_SERVICE: storage
-#   AZURE_BUILD_SUBDIR: provider/storage-azure
-#   AZURE_TEST_SUBDIR: testing/storage-test-azure
+  AZURE_SERVICE: storage
+  AZURE_BUILD_SUBDIR: provider/storage-azure
+  AZURE_TEST_SUBDIR: testing/storage-test-azure
 
-#   IBM_BUILD_SUBDIR: provider/storage-ibm
-#   IBM_INT_TEST_SUBDIR: testing/storage-test-ibm
-#   IBM_TENANT_NAME: tenant1
+  IBM_BUILD_SUBDIR: provider/storage-ibm
+  IBM_INT_TEST_SUBDIR: testing/storage-test-ibm
+  IBM_TENANT_NAME: tenant1
 
 include:
   - project: "osdu/platform/ci-cd-pipelines"
@@ -29,20 +29,16 @@
   - project: "osdu/platform/ci-cd-pipelines"
     file: "build/maven.yml"
 
-  # - project: "osdu/platform/ci-cd-pipelines"
-  #   file: "cloud-providers/aws-global.yml"
-
-  # - project: "osdu/platform/ci-cd-pipelines"
-  #   file: "cloud-providers/aws-maven.yml"
-
-  # - project: "osdu/platform/ci-cd-pipelines"
-  #   file: "cloud-providers/ibm.yml"
+  - project: "osdu/platform/ci-cd-pipelines"
+    file: "cloud-providers/aws-global.yml"
 
   - project: "osdu/platform/ci-cd-pipelines"
-<<<<<<< HEAD
-    ref: "gcp-release-pipeline"
-=======
->>>>>>> e242c97c
+    file: "cloud-providers/aws-maven.yml"
+
+  - project: "osdu/platform/ci-cd-pipelines"
+    file: "cloud-providers/ibm.yml"
+
+  - project: "osdu/platform/ci-cd-pipelines"
     file: "cloud-providers/osdu-gcp-global.yml"
 
   - project: "osdu/platform/ci-cd-pipelines"
@@ -54,8 +50,8 @@
   - project: "osdu/platform/ci-cd-pipelines"
     file: "scanners/gitlab-ultimate.yml"
 
-  # - project: "osdu/platform/ci-cd-pipelines"
-  #   file: "cloud-providers/azure.yml"
+  - project: "osdu/platform/ci-cd-pipelines"
+    file: "cloud-providers/azure.yml"
 
   - local: "devops/gcp/pipeline/override-stages.yml"
 
