--- conflicted
+++ resolved
@@ -57,12 +57,7 @@
 
     @Test
     public void should_returnFalse_when_parentRecordIdDoesNotFollowRecordVersionNamingConvetion() {
-<<<<<<< HEAD
-
-        final String EXPECTED_MSG = "Invalid parent record version: 'record:without:version'. Record version must be a numeric value";
-=======
         final String EXPECTED_MSG = "Invalid parent record format: 're&cord:without:version'. The following format is expected: {record-id}:{record-version}";
->>>>>>> 92373fa6
 
         when(this.context.buildConstraintViolationWithTemplate(EXPECTED_MSG)).thenReturn(this.constraintBuilder);
 
