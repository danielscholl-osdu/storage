// Copyright 2017-2019, Schlumberger
//
// Licensed under the Apache License, Version 2.0 (the "License");
// you may not use this file except in compliance with the License.
// You may obtain a copy of the License at
//
//      http://www.apache.org/licenses/LICENSE-2.0
//
// Unless required by applicable law or agreed to in writing, software
// distributed under the License is distributed on an "AS IS" BASIS,
// WITHOUT WARRANTIES OR CONDITIONS OF ANY KIND, either express or implied.
// See the License for the specific language governing permissions and
// limitations under the License.

package org.opengroup.osdu.storage.service;

import com.google.common.collect.Lists;
import com.google.common.collect.Sets;
import com.google.gson.Gson;
import org.apache.http.HttpStatus;
import org.junit.Before;
import org.junit.Test;
import org.junit.runner.RunWith;
import org.mockito.ArgumentCaptor;
import org.mockito.InjectMocks;
import org.mockito.Mock;
import org.mockito.Spy;
import org.mockito.runners.MockitoJUnitRunner;
import org.opengroup.osdu.core.common.entitlements.IEntitlementsFactory;
import org.opengroup.osdu.core.common.entitlements.IEntitlementsService;
import org.opengroup.osdu.core.common.logging.JaxRsDpsLog;
import org.opengroup.osdu.core.common.model.entitlements.EntitlementsException;
import org.opengroup.osdu.core.common.model.entitlements.GroupInfo;
import org.opengroup.osdu.core.common.model.entitlements.Groups;
import org.opengroup.osdu.core.common.model.http.AppException;
import org.opengroup.osdu.core.common.model.entitlements.Acl;
import org.opengroup.osdu.core.common.model.http.DpsHeaders;
import org.opengroup.osdu.core.common.model.legal.Legal;
import org.opengroup.osdu.core.common.partition.PartitionException;
import org.opengroup.osdu.core.common.provider.interfaces.ITenantFactory;
import org.opengroup.osdu.core.common.model.tenant.TenantInfo;
import org.opengroup.osdu.core.common.model.indexer.OperationType;
import org.opengroup.osdu.core.common.model.storage.*;
import org.opengroup.osdu.storage.logging.StorageAuditLogger;
import org.opengroup.osdu.storage.opa.model.OpaError;
import org.opengroup.osdu.storage.opa.model.ValidationOutputRecord;
import org.opengroup.osdu.storage.opa.service.IOPAService;
import org.opengroup.osdu.storage.provider.interfaces.ICloudStorage;
import org.opengroup.osdu.storage.provider.interfaces.IRecordsMetadataRepository;
import org.opengroup.osdu.core.common.legal.ILegalService;
import org.opengroup.osdu.core.common.entitlements.IEntitlementsAndCacheService;
import org.opengroup.osdu.storage.util.CrcHashGenerator;
import org.opengroup.osdu.storage.util.RecordBlocks;
import org.opengroup.osdu.storage.util.api.RecordUtil;
import org.springframework.test.util.ReflectionTestUtils;

import java.util.*;

import static org.junit.Assert.*;
import static org.mockito.Matchers.any;
import static org.mockito.Mockito.*;

@RunWith(MockitoJUnitRunner.class)
public class IngestionServiceImplTest {

    @Mock
    private IRecordsMetadataRepository recordRepository;

    RecordBlocks recordBlocks;

    @Mock
    private ICloudStorage cloudStorage;

    @Mock
    private PersistenceService persistenceService;

    @Mock
    private ILegalService legalService;

    @Mock
    private StorageAuditLogger auditLogger;

    @Mock
    private DpsHeaders headers;

    @Mock
    private TenantInfo tenant;

    @Mock
    private ITenantFactory tenantFactory;

    @Mock
    private IEntitlementsAndCacheService authService;

    @Mock
    private IEntitlementsFactory entitlementsFactory;

    @Mock
    private IEntitlementsService entitlementsService;

    @Mock
    private JaxRsDpsLog logger;

    @Mock
    private RecordUtil recordUtil;

    @Mock
    private IOPAService opaService;

    @Spy
    CrcHashGenerator crcHashGenerator;

    @InjectMocks
    private IngestionServiceImpl sut;

    private static final String RECORD_ID1 = "tenant1:kind:record1";
    private static final String RECORD_ID2 = "tenant1:crazy:record2";
    private static final String KIND_1 = "tenant1:test:kind:1.0.0";
    private static final String KIND_2 = "tenant1:test:crazy:2.0.2";
    private static final String USER = "testuser@gmail.com";
    private static final String NEW_USER = "newuser@gmail.com";
    private static final String TENANT = "tenant1";
    private static final String[] VALID_ACL = new String[] { "data.email1@tenant1.gmail.com", "data.test@tenant1.gmail.com" };
    private static final String[] INVALID_ACL = new String[] { "data.email1@test.test.com", "data.test@test.test.com" };
    
    private Record record1;
    private Record record2;

    private List<Record> records;
    private Acl acl;

    @Before
    public void setup() throws PartitionException, EntitlementsException {

        List<String> userHeaders = new ArrayList<>();
        userHeaders.add(USER);

        this.acl = new Acl();

        Legal legal = new Legal();
        legal.setOtherRelevantDataCountries(Sets.newHashSet("FRA"));

        Groups groups = new Groups();
        List<GroupInfo> groupsInfo = new ArrayList<>();
        GroupInfo groupInfo = new GroupInfo();
        groupInfo.setEmail("test.group@mydomain.com");
        groupsInfo.add(groupInfo);
        groups.setGroups(groupsInfo);

        this.record1 = new Record();
        this.record1.setKind(KIND_1);
        this.record1.setId(RECORD_ID1);
        this.record1.setLegal(legal);
        // set up empty ancestry for record1
        RecordAncestry  ancestry = new RecordAncestry();
        this.record1.setAncestry(ancestry);

        this.record2 = new Record();
        this.record2.setKind(KIND_2);
        this.record2.setId(RECORD_ID2);
        this.record2.setLegal(legal);

        this.records = new ArrayList<>();
        this.records.add(this.record1);
        this.records.add(this.record2);

        this.record1.setAcl(this.acl);
        this.record2.setAcl(this.acl);

        when(this.tenant.getName()).thenReturn(TENANT);
        when(this.headers.getPartitionIdWithFallbackToAccountId()).thenReturn(TENANT);
        when(this.tenantFactory.exists(TENANT)).thenReturn(true);
        when(this.tenantFactory.getTenantInfo(TENANT)).thenReturn(this.tenant);
        when(this.authService.hasOwnerAccess(any(),any())).thenReturn(true);
        when(this.entitlementsFactory.create(headers)).thenReturn(entitlementsService);
        when(this.entitlementsService.getGroups()).thenReturn(groups);
        recordBlocks = new RecordBlocks(cloudStorage, crcHashGenerator);
        sut.recordBlocks = recordBlocks;
    }

    @Test
    public void should_throwAppException400_when_updatingSameRecordMoreThanOnceInRequest() {

        final String NEW_RECORD_ID = "tenant1:record:123";

        this.record1.setId(NEW_RECORD_ID);
        this.record1.setKind("tenant1:wks:record:1.0.0");
        this.record2.setId(NEW_RECORD_ID);
        this.record2.setKind("tenant1:wks:record:1.0.0");

        RecordMetadata existingRecordMetadata1 = new RecordMetadata();
        existingRecordMetadata1.setUser(NEW_USER);

        RecordMetadata existingRecordMetadata2 = new RecordMetadata();
        existingRecordMetadata2.setUser(NEW_USER);

        when(this.recordRepository.get(NEW_RECORD_ID, Optional.empty())).thenReturn(existingRecordMetadata1);
        when(this.recordRepository.get(NEW_RECORD_ID, Optional.empty())).thenReturn(existingRecordMetadata2);

        try {
            this.sut.createUpdateRecords(false, this.records, USER, Optional.empty());

            fail("Should not succeed");
        } catch (AppException e) {
            assertEquals(HttpStatus.SC_BAD_REQUEST, e.getError().getCode());
            assertEquals("Bad request", e.getError().getReason());
            assertEquals("Cannot update the same record multiple times in the same request. Id: tenant1:record:123",
                    e.getError().getMessage());
        }
    }

    @Test
    public void should_throwAppException400_when_recordIdDoesNotFollowTenantNameConvention() {

        final String INVALID_RECORD_ID = "gasguys:record:123";

        this.record1.setId(INVALID_RECORD_ID);

        RecordMetadata existingRecordMetadata1 = new RecordMetadata();
        existingRecordMetadata1.setUser(NEW_USER);

        RecordMetadata existingRecordMetadata2 = new RecordMetadata();
        existingRecordMetadata2.setUser(NEW_USER);

        when(this.recordRepository.get(INVALID_RECORD_ID, Optional.empty())).thenReturn(existingRecordMetadata1);
        when(this.recordRepository.get(INVALID_RECORD_ID, Optional.empty())).thenReturn(existingRecordMetadata2);

        try {
            this.sut.createUpdateRecords(false, this.records, USER, Optional.empty());

            fail("Should not succeed");
        } catch (AppException e) {
            assertEquals(HttpStatus.SC_BAD_REQUEST, e.getError().getCode());
            assertEquals("Invalid record id", e.getError().getReason());
            assertEquals(
                    "The record 'gasguys:record:123' does not follow the naming convention: The record id must be in the format of <tenantId>:<kindSubType>:<uniqueId>. Example: tenant1:kind:<uuid>",
                    e.getError().getMessage());
        }
    }

    @Test
    @SuppressWarnings({ "unchecked", "rawtypes" })
    public void should_createTwoRecords_when_twoRecordsWithoutIdArePersisted() {
        when(this.authService.isValidAcl(any(), any())).thenReturn(true);
        this.record1.setId(null);
        this.record2.setId(null);
        this.acl.setViewers(VALID_ACL);
        this.acl.setOwners(VALID_ACL);

        when(this.cloudStorage.hasAccess(new RecordMetadata[] {})).thenReturn(true);

        TransferInfo transferInfo = this.sut.createUpdateRecords(false, this.records, USER, Optional.empty());
        assertEquals(new Integer(2), transferInfo.getRecordCount());

        ArgumentCaptor<List> ids = ArgumentCaptor.forClass(List.class);
        verify(this.recordRepository).get(ids.capture(), any());

        List<String> capturedIds = ids.getValue();
        assertEquals(2, capturedIds.size());
        assertTrue(capturedIds.get(0).startsWith("tenant1:"));
        assertTrue(capturedIds.get(1).startsWith("tenant1:"));

        ArgumentCaptor<TransferBatch> transferCaptor = ArgumentCaptor.forClass(TransferBatch.class);
        verify(this.persistenceService).persistRecordBatch(transferCaptor.capture(), any());
        verify(this.auditLogger).createOrUpdateRecordsSuccess(any());

        TransferBatch capturedTransfer = transferCaptor.getValue();
        assertEquals(transferInfo, capturedTransfer.getTransferInfo());
        assertEquals(2, capturedTransfer.getRecords().size());

        // TODO ASSERT VALUES ON RECORD
        for (RecordProcessing processing : capturedTransfer.getRecords()) {
            if (processing.getRecordMetadata().getKind().equals(KIND_1)) {
                assertEquals(OperationType.create, processing.getOperationType());
            } else {
                assertEquals(OperationType.create, processing.getOperationType());
            }
        }
    }

    @Test
    public void should_return403_when_updatingARecordThatDoesNotHaveWritePermissionOnOriginalRecord() {
        when(this.authService.isValidAcl(any(), any())).thenReturn(true);
        this.acl.setViewers(VALID_ACL);
        this.acl.setOwners(VALID_ACL);

        RecordMetadata existingRecordMetadata = new RecordMetadata();
        existingRecordMetadata.setUser(NEW_USER);
        existingRecordMetadata.setKind(KIND_1);
        existingRecordMetadata.setId(RECORD_ID1);
        existingRecordMetadata.setStatus(RecordState.active);
        existingRecordMetadata.setGcsVersionPaths(Lists.newArrayList("path/1", "path/2", "path/3"));

        Map<String, RecordMetadata> output = new HashMap<>();
        output.put(RECORD_ID1, existingRecordMetadata);

        when(this.recordRepository.get(Lists.newArrayList(RECORD_ID1, RECORD_ID2), Optional.empty())).thenReturn(output);

        when(this.cloudStorage.hasAccess(existingRecordMetadata)).thenReturn(false);

        try {
            this.sut.createUpdateRecords(false, this.records, USER, Optional.empty());
            fail("Should not succeed");
        } catch (AppException e) {
            assertEquals(HttpStatus.SC_FORBIDDEN, e.getError().getCode());
            assertEquals("Access denied", e.getError().getReason());
            assertEquals("The user is not authorized to perform this action", e.getError().getMessage());
        }
    }

    @Test
    public void should_return403_when_updatingARecordThatDoesNotHaveOwnerAccessOnOriginalRecord() {
        when(this.authService.isValidAcl(any(), any())).thenReturn(true);

        this.record1.setId(RECORD_ID1);
        this.acl.setViewers(VALID_ACL);
        this.acl.setOwners(VALID_ACL);

        RecordMetadata existingRecordMetadata1 = new RecordMetadata();
        existingRecordMetadata1.setUser(NEW_USER);
        existingRecordMetadata1.setKind(KIND_1);
        existingRecordMetadata1.setStatus(RecordState.active);
        existingRecordMetadata1.setAcl(this.acl);
        existingRecordMetadata1.setGcsVersionPaths(Lists.newArrayList("path/1", "path/2", "path/3"));

        Map<String, RecordMetadata> output = new HashMap<>();
        output.put(RECORD_ID1, existingRecordMetadata1);

        when(this.cloudStorage.hasAccess(existingRecordMetadata1)).thenReturn(true);

        List<RecordMetadata> recordMetadataList = new ArrayList<>();
        recordMetadataList.add(existingRecordMetadata1);
        when(this.authService.hasValidAccess(any(), any())).thenReturn(recordMetadataList);
        when(this.authService.hasOwnerAccess(any(), any())).thenReturn(false);

        when(this.recordRepository.get(any(List.class), any())).thenReturn(output);

        try {
            this.sut.createUpdateRecords(false, this.records, USER, Optional.empty());
            fail("Should not succeed");
        } catch (AppException e) {
            assertEquals(HttpStatus.SC_FORBIDDEN, e.getError().getCode());
            assertEquals("User Unauthorized", e.getError().getReason());
            assertEquals("User is not authorized to update records.", e.getError().getMessage());
        }
    }

    @Test
    @SuppressWarnings("unchecked")
    public void should_updateTwoRecords_when_twoRecordIDsAreAlreadyPresentInDataLake() {
        when(this.authService.isValidAcl(any(), any())).thenReturn(true);

        this.record1.setId(RECORD_ID1);
        this.record2.setId(RECORD_ID2);
        this.acl.setViewers(VALID_ACL);
        this.acl.setOwners(VALID_ACL);

        RecordMetadata existingRecordMetadata1 = new RecordMetadata();
        existingRecordMetadata1.setUser(NEW_USER);
        existingRecordMetadata1.setKind(KIND_1);
        existingRecordMetadata1.setStatus(RecordState.active);
        existingRecordMetadata1.setAcl(this.acl);
        existingRecordMetadata1.setGcsVersionPaths(Lists.newArrayList("path/1", "path/2", "path/3"));

        RecordMetadata existingRecordMetadata2 = new RecordMetadata();
        existingRecordMetadata2.setUser(NEW_USER);
        existingRecordMetadata2.setKind(KIND_2);
        existingRecordMetadata2.setStatus(RecordState.active);
        existingRecordMetadata2.setAcl(this.acl);
        existingRecordMetadata2.setGcsVersionPaths(Lists.newArrayList("path/4", "path/5"));

        Map<String, RecordMetadata> output = new HashMap<>();
        output.put(RECORD_ID1, existingRecordMetadata1);
        output.put(RECORD_ID2, existingRecordMetadata2);

        when(this.cloudStorage.hasAccess(output.values().toArray(new RecordMetadata[output.size()]))).thenReturn(true);

<<<<<<< HEAD
        when(this.recordRepository.get(any(List.class), any())).thenReturn(output);
=======
        when(this.recordRepository.get(any(List.class))).thenReturn(output);
        when(this.cloudStorage.read(existingRecordMetadata1, 3L, false)).thenReturn(new Gson().toJson(this.record1));
        when(this.cloudStorage.read(existingRecordMetadata2, 5L, false)).thenReturn(new Gson().toJson(this.record2));
>>>>>>> 4181a073

        TransferInfo transferInfo = this.sut.createUpdateRecords(false, this.records, USER, Optional.empty());
        assertEquals(USER, transferInfo.getUser());
        assertEquals(new Integer(2), transferInfo.getRecordCount());
        assertNotNull(transferInfo.getVersion());

        ArgumentCaptor<TransferBatch> transfer = ArgumentCaptor.forClass(TransferBatch.class);

        verify(this.persistenceService, times(1)).persistRecordBatch(transfer.capture(), any());
        verify(this.auditLogger).createOrUpdateRecordsSuccess(any());

        TransferBatch input = transfer.getValue();

        for (RecordProcessing rp : input.getRecords()) {
            assertEquals(OperationType.update, rp.getOperationType());
        }
    }

    @Test
    @SuppressWarnings("unchecked")
    public void should_includePriorKind_when_kindUpdated() {
        when(this.authService.isValidAcl(any(), any())).thenReturn(true);

        this.record1.setId(RECORD_ID1);
        this.record1.setKind(KIND_2);
        this.acl.setViewers(VALID_ACL);
        this.acl.setOwners(VALID_ACL);

        RecordMetadata existingRecordMetadata1 = new RecordMetadata();
        existingRecordMetadata1.setUser(NEW_USER);
        existingRecordMetadata1.setKind(KIND_1);
        existingRecordMetadata1.setStatus(RecordState.active);
        existingRecordMetadata1.setAcl(this.acl);
        existingRecordMetadata1.setGcsVersionPaths(Lists.newArrayList("path/1", "path/2", "path/3"));

        Map<String, RecordMetadata> output = new HashMap<>();
        output.put(RECORD_ID1, existingRecordMetadata1);

        when(this.cloudStorage.hasAccess(existingRecordMetadata1)).thenReturn(true);

        when(this.recordRepository.get(any(List.class), any())).thenReturn(output);

        when(this.authService.hasOwnerAccess(any(), any())).thenReturn(true);
        when(this.cloudStorage.read(existingRecordMetadata1, 3L, false)).thenReturn(new Gson().toJson(this.record1));

        TransferInfo transferInfo = this.sut.createUpdateRecords(false, Collections.singletonList(this.record1), USER, Optional.empty());
        assertEquals(USER, transferInfo.getUser());
        assertEquals(new Integer(1), transferInfo.getRecordCount());
        assertNotNull(transferInfo.getVersion());

        ArgumentCaptor<TransferBatch> transfer = ArgumentCaptor.forClass(TransferBatch.class);

        verify(this.persistenceService, times(1)).persistRecordBatch(transfer.capture(), any());
        verify(this.auditLogger).createOrUpdateRecordsSuccess(any());

        TransferBatch input = transfer.getValue();

        for (RecordProcessing rp : input.getRecords()) {
            assertEquals(OperationType.update, rp.getOperationType());
            assertEquals(KIND_1, rp.getRecordMetadata().getPreviousVersionKind());
        }
    }

    @Test
    @SuppressWarnings("unchecked")
    public void should_disregardUpdateRecord_when_skipDupesAndSameRecordContentUsingDataHashField() {
        when(this.authService.isValidAcl(any(), any())).thenReturn(true);
        this.records.remove(1);

        Map<String, Object> data = new HashMap<>();
        data.put("country", "USA");
        data.put("state", "TX");

        this.record1.setData(data);
        this.acl.setViewers(VALID_ACL);
        this.acl.setOwners(VALID_ACL);

        RecordMetadata updatedRecordMetadata = new RecordMetadata(record1);

        String dataHash = crcHashGenerator.getHash(record1.getData());
        Map<String, String> hashes = new HashMap<>();
        hashes.put("data",dataHash);
        updatedRecordMetadata.setHash(hashes);
        List<String> versions = new ArrayList<>();
        versions.add("kind/id/445");
        updatedRecordMetadata.resetGcsPath(versions);
        updatedRecordMetadata.setStatus(RecordState.active);
        Map<String, RecordMetadata> output = new HashMap<>();
        output.put(RECORD_ID1, updatedRecordMetadata);

        when(this.recordRepository.get(any(List.class))).thenReturn(output);
        when(this.cloudStorage.hasAccess(updatedRecordMetadata)).thenReturn(true);

        Record recordInStorage = new Record();
        recordInStorage.setVersion(3L);
        recordInStorage.setData(data);
        recordInStorage.setId(RECORD_ID1);
        recordInStorage.setKind(KIND_1);

        TransferInfo transferInfo = this.sut.createUpdateRecords(true, this.records, USER);
        assertEquals(USER, transferInfo.getUser());
        assertEquals(new Integer(1), transferInfo.getRecordCount());
        assertNotNull(transferInfo.getVersion());
        verify(this.persistenceService, times(0)).persistRecordBatch(any());
    }


    @Test
    @SuppressWarnings("unchecked")
    public void should_disregardUpdateRecord_when_skipDupesAndSameRecordContentAndDataHashFieldUnset() {
        when(this.authService.isValidAcl(any(), any())).thenReturn(true);
        this.records.remove(1);

        Map<String, Object> data = new HashMap<>();
        data.put("country", "USA");
        data.put("state", "TX");

        this.record1.setData(data);
        this.acl.setViewers(VALID_ACL);
        this.acl.setOwners(VALID_ACL);

        RecordMetadata updatedRecordMetadata = new RecordMetadata(record1);

        List<String> versions = new ArrayList<>();
        versions.add("kind/id/445");
        updatedRecordMetadata.resetGcsPath(versions);
        updatedRecordMetadata.setStatus(RecordState.active);
        Map<String, RecordMetadata> output = new HashMap<>();
        output.put(RECORD_ID1, updatedRecordMetadata);

        when(this.recordRepository.get(any(List.class), any())).thenReturn(output);
        when(this.cloudStorage.hasAccess(updatedRecordMetadata)).thenReturn(true);

        Record recordInStorage = new Record();
        recordInStorage.setVersion(3L);
        recordInStorage.setData(data);
        recordInStorage.setId(RECORD_ID1);
        recordInStorage.setKind(KIND_1);


        when(this.cloudStorage.read(any(), anyLong(), anyBoolean())).thenReturn(new Gson().toJson(recordInStorage));

        TransferInfo transferInfo = this.sut.createUpdateRecords(true, this.records, USER, Optional.empty());
        assertEquals(USER, transferInfo.getUser());
        assertEquals(new Integer(1), transferInfo.getRecordCount());
        assertNotNull(transferInfo.getVersion());
        verify(this.persistenceService, times(0)).persistRecordBatch(any(), any());
    }

    @Test
    public void should_considerUpdateRecord_when_skipDupesAndDifferentRecordContentUsingDataHash() {
        when(this.authService.isValidAcl(any(), any())).thenReturn(true);
        this.records.remove(1);

        Map<String, Object> data1 = new HashMap<>();
        data1.put("country", "USA");
        data1.put("state", "TX");

        Map<String, Object> data2 = new HashMap<>();
        data2.put("country", "USA");
        data2.put("state", "TN");

        this.record1.setId(RECORD_ID1);
        this.record1.setData(data1);
        this.acl.setViewers(VALID_ACL);
        this.acl.setOwners(VALID_ACL);

        RecordMetadata existingRecordMetadata = new RecordMetadata();
        existingRecordMetadata.setKind(KIND_1);
        existingRecordMetadata.setUser(NEW_USER);
        existingRecordMetadata.setStatus(RecordState.active);
        existingRecordMetadata.setAcl(this.acl);
        existingRecordMetadata.setGcsVersionPaths(Lists.newArrayList("kind/path/123"));
        Map<String, String> hashes = new HashMap<>();
        hashes.put("data","some random hash for mismatch");
        hashes.put("meta","some random hash for mismatch2");
        existingRecordMetadata.setHash(hashes);
        Map<String, RecordMetadata> existingRecords = new HashMap<>();
        existingRecords.put(RECORD_ID1, existingRecordMetadata);

        Record recordInStorage = new Record();
        recordInStorage.setVersion(123456L);
        recordInStorage.setId(RECORD_ID1);
        recordInStorage.setKind(KIND_1);

        when(this.recordRepository.get(Lists.newArrayList(RECORD_ID1))).thenReturn(existingRecords);
        when(this.cloudStorage.hasAccess(existingRecordMetadata)).thenReturn(true);
        when(this.cloudStorage.read(any(), anyLong(), anyBoolean())).thenReturn(new Gson().toJson(recordInStorage));

        List<RecordMetadata> recordMetadataList = new ArrayList<>();
        recordMetadataList.add(existingRecordMetadata);
        when(this.authService.hasValidAccess(any(), any())).thenReturn(recordMetadataList);


        TransferInfo transferInfo = this.sut.createUpdateRecords(true, this.records, USER);
        assertEquals(USER, transferInfo.getUser());
        assertEquals(new Integer(1), transferInfo.getRecordCount());
        assertNotNull(transferInfo.getVersion());
        verify(this.persistenceService, times(1)).persistRecordBatch(any());
        verify(this.auditLogger).createOrUpdateRecordsSuccess(any());
    }


    @Test
    public void should_considerUpdateRecord_when_skipDupesAndDifferentRecordContentAndDataHashFieldUnset() {
        when(this.authService.isValidAcl(any(), any())).thenReturn(true);
        this.records.remove(1);

        Map<String, Object> data1 = new HashMap<>();
        data1.put("country", "USA");
        data1.put("state", "TX");

        Map<String, Object> data2 = new HashMap<>();
        data2.put("country", "USA");
        data2.put("state", "TN");

        this.record1.setId(RECORD_ID1);
        this.record1.setData(data1);
        this.acl.setViewers(VALID_ACL);
        this.acl.setOwners(VALID_ACL);

        RecordMetadata existingRecordMetadata = new RecordMetadata();
        existingRecordMetadata.setKind(KIND_1);
        existingRecordMetadata.setUser(NEW_USER);
        existingRecordMetadata.setStatus(RecordState.active);
        existingRecordMetadata.setAcl(this.acl);
        existingRecordMetadata.setGcsVersionPaths(Lists.newArrayList("kind/path/123"));

        Map<String, RecordMetadata> existingRecords = new HashMap<>();
        existingRecords.put(RECORD_ID1, existingRecordMetadata);

        Record recordInStorage = new Record();
        recordInStorage.setVersion(123456L);
        recordInStorage.setId(RECORD_ID1);
        recordInStorage.setKind(KIND_1);

        when(this.recordRepository.get(Lists.newArrayList(RECORD_ID1), Optional.empty())).thenReturn(existingRecords);

        String recordFromStorage = new Gson().toJson(recordInStorage);

        when(this.cloudStorage.hasAccess(existingRecordMetadata)).thenReturn(true);

        List<RecordMetadata> recordMetadataList = new ArrayList<>();
        recordMetadataList.add(existingRecordMetadata);
        when(this.authService.hasValidAccess(any(), any())).thenReturn(recordMetadataList);

        when(this.cloudStorage.read(existingRecordMetadata, 123L, false)).thenReturn(recordFromStorage);

        TransferInfo transferInfo = this.sut.createUpdateRecords(true, this.records, USER, Optional.empty());
        assertEquals(USER, transferInfo.getUser());
        assertEquals(new Integer(1), transferInfo.getRecordCount());
        assertNotNull(transferInfo.getVersion());
        verify(this.persistenceService, times(1)).persistRecordBatch(any(), any());
        verify(this.auditLogger).createOrUpdateRecordsSuccess(any());
    }


    @Test
    public void should_throwAppException400_whenAclDoesNotMatchTenant() {
        when(this.authService.isValidAcl(any(), any())).thenReturn(false);
        this.record1.setId(null);
        this.record2.setId(null);
        this.acl.setViewers(INVALID_ACL);
        this.acl.setOwners(INVALID_ACL);

        try {
            this.sut.createUpdateRecords(false, this.records, USER, Optional.empty());
            fail("Should not succeed");
        } catch (AppException e) {
            assertEquals(HttpStatus.SC_BAD_REQUEST, e.getError().getCode());
            assertEquals("Invalid ACL", e.getError().getReason());
            assertEquals(
                    "Acl not match with tenant or domain",
                    e.getError().getMessage());
        } catch (Exception e) {
            fail("should not throw any other exception");
        }
    }

    @Test
    public void should_allowUpdateRecord_when_originalRecordWasSoftDeleted() {

        this.records.remove(this.record2);

        this.acl.setViewers(VALID_ACL);
        this.acl.setOwners(VALID_ACL);
        this.record1.setAcl(this.acl);

        when(this.authService.isValidAcl(this.headers,
                Sets.newHashSet("data.email1@tenant1.gmail.com", "data.test@tenant1.gmail.com"))).thenReturn(true);

        RecordMetadata existingRecordMetadata = new RecordMetadata();
        existingRecordMetadata.setId(RECORD_ID1);
        existingRecordMetadata.setKind(KIND_1);
        existingRecordMetadata.setStatus(RecordState.deleted);
        existingRecordMetadata.setAcl(this.acl);
        existingRecordMetadata.setGcsVersionPaths(Lists.newArrayList("path/1", "path/2", "path/3"));

        Map<String, RecordMetadata> output = new HashMap<>();
        output.put(RECORD_ID1, existingRecordMetadata);
<<<<<<< HEAD

        when(this.recordRepository.get(Lists.newArrayList(RECORD_ID1), Optional.empty())).thenReturn(output);
=======
        Record recordInStorage = new Record();
        recordInStorage.setVersion(123456L);
        recordInStorage.setId(RECORD_ID1);
        recordInStorage.setKind(KIND_1);
        when(this.recordRepository.get(Lists.newArrayList(RECORD_ID1))).thenReturn(output);
>>>>>>> 4181a073

        when(this.cloudStorage.hasAccess(existingRecordMetadata)).thenReturn(true);
        when(this.cloudStorage.read(any(), anyLong(), anyBoolean())).thenReturn(new Gson().toJson(recordInStorage));

        this.sut.createUpdateRecords(false, this.records, USER, Optional.empty());

        ArgumentCaptor<TransferBatch> captor = ArgumentCaptor.forClass(TransferBatch.class);

        verify(this.persistenceService).persistRecordBatch(captor.capture(), any());

        TransferBatch batch = captor.getValue();
        assertEquals(new Integer(1), batch.getTransferInfo().getRecordCount());
        assertEquals(RecordState.active, batch.getRecords().get(0).getRecordMetadata().getStatus());
    }

    @Test
    public void should_return404_when_updatingARecordWithNonExistingParent() {
        when(this.authService.isValidAcl(any(), any())).thenReturn(true);

        this.record1.setId(RECORD_ID1);
        this.acl.setViewers(VALID_ACL);
        this.acl.setOwners(VALID_ACL);

        // set up non-empty ancestry
        RecordAncestry ancestry = new RecordAncestry();
        Set<String> parentSet = new HashSet<String>();
        parentSet.add("test:doc:non-existing record id:111");
        ancestry.setParents(parentSet);
        this.record1.setAncestry(ancestry);

        RecordMetadata existingRecordMetadata1 = new RecordMetadata();

        Map<String, RecordMetadata> output = new HashMap<>();
        output.put(RECORD_ID1, existingRecordMetadata1);

        when(this.cloudStorage.hasAccess(existingRecordMetadata1)).thenReturn(true);

        List<RecordMetadata> recordMetadataList = new ArrayList<>();
        recordMetadataList.add(existingRecordMetadata1);
        when(this.authService.hasValidAccess(any(), any())).thenReturn(recordMetadataList);
        when(this.authService.hasOwnerAccess(any(), any())).thenReturn(true);

        when(this.recordRepository.get(any(List.class), any())).thenReturn(output);

        try {
            this.sut.createUpdateRecords(false, this.records, USER, Optional.empty());
            fail("Should not succeed");
        } catch (AppException e) {
            assertEquals(HttpStatus.SC_NOT_FOUND, e.getError().getCode());
            assertEquals("Record not found", e.getError().getReason());
        }
    }

    @Test
    public void should_return404_when_updatingARecordWithNonExistingRecordMetaData() {
        when(this.authService.isValidAcl(any(), any())).thenReturn(true);

        this.record1.setId(RECORD_ID1);
        this.acl.setViewers(VALID_ACL);
        this.acl.setOwners(VALID_ACL);

        // set up non-empty ancestry
        RecordAncestry ancestry = new RecordAncestry();
        Set<String> parentSet = new HashSet<String>();
        parentSet.add(RECORD_ID1 + ":111");
        ancestry.setParents(parentSet);
        this.record1.setAncestry(ancestry);

        RecordMetadata existingRecordMetadata1 = new RecordMetadata();

        Map<String, RecordMetadata> output = new HashMap<>();
        output.put(RECORD_ID1, existingRecordMetadata1);

        when(this.cloudStorage.hasAccess(existingRecordMetadata1)).thenReturn(true);

        List<RecordMetadata> recordMetadataList = new ArrayList<>();
        recordMetadataList.add(existingRecordMetadata1);
        when(this.authService.hasValidAccess(any(), any())).thenReturn(recordMetadataList);
        when(this.authService.hasOwnerAccess(any(), any())).thenReturn(true);

        when(this.recordRepository.get(any(List.class), any())).thenReturn(output);

        try {
            this.sut.createUpdateRecords(false, this.records, USER, Optional.empty());
            fail("Should not succeed");
        } catch (AppException e) {
            assertEquals(HttpStatus.SC_NOT_FOUND, e.getError().getCode());
            assertEquals("RecordMetadata version not found", e.getError().getReason());
        }
    }

    @Test
    public void should_return401_when_updatingARecordThatFailDataAuthorizationCheck_IntegrateOPA() {
        ReflectionTestUtils.setField(sut, "isOpaEnabled", true);
        when(this.authService.isValidAcl(any(), any())).thenReturn(true);

        this.record1.setId(RECORD_ID1);
        this.acl.setViewers(VALID_ACL);
        this.acl.setOwners(VALID_ACL);

        RecordMetadata existingRecordMetadata1 = new RecordMetadata();
        existingRecordMetadata1.setUser(NEW_USER);
        existingRecordMetadata1.setKind(KIND_1);
        existingRecordMetadata1.setStatus(RecordState.active);
        existingRecordMetadata1.setAcl(this.acl);
        existingRecordMetadata1.setGcsVersionPaths(Lists.newArrayList("path/1", "path/2", "path/3"));

        Map<String, RecordMetadata> output = new HashMap<>();
        output.put(RECORD_ID1, existingRecordMetadata1);

        when(this.recordRepository.get(any(List.class), any())).thenReturn(output);

        List<OpaError> errors = new ArrayList<>();
        errors.add(OpaError.builder().message("User is not authorized to create or update records.").reason("User Unauthorized").code("401").build());
        ValidationOutputRecord validationOutputRecord1 = ValidationOutputRecord.builder().id(RECORD_ID1).errors(errors).build();
        List<ValidationOutputRecord> validationOutputRecords = new ArrayList<>();
        validationOutputRecords.add(validationOutputRecord1);
        when(this.opaService.validateUserAccessToRecords(any(), any())).thenReturn(validationOutputRecords);

        try {
            this.sut.createUpdateRecords(false, this.records, USER, Optional.empty());
            fail("Should not succeed");
        } catch (AppException e) {
            assertEquals(HttpStatus.SC_UNAUTHORIZED, e.getError().getCode());
            assertEquals("User Unauthorized", e.getError().getReason());
            assertEquals("User is not authorized to create or update records.", e.getError().getMessage());
        }
    }

    @Test
    @SuppressWarnings("unchecked")
    public void should_updateTwoRecords_when_twoRecordIDsAreAlreadyPresentInDataLake_integrateOPA() {
        ReflectionTestUtils.setField(sut, "isOpaEnabled", true);
        when(this.authService.isValidAcl(any(), any())).thenReturn(true);

        this.record1.setId(RECORD_ID1);
        this.record2.setId(RECORD_ID2);
        this.acl.setViewers(VALID_ACL);
        this.acl.setOwners(VALID_ACL);

        RecordMetadata existingRecordMetadata1 = new RecordMetadata();
        existingRecordMetadata1.setUser(NEW_USER);
        existingRecordMetadata1.setKind(KIND_1);
        existingRecordMetadata1.setStatus(RecordState.active);
        existingRecordMetadata1.setAcl(this.acl);
        existingRecordMetadata1.setGcsVersionPaths(Lists.newArrayList("path/1", "path/2", "path/3"));

        RecordMetadata existingRecordMetadata2 = new RecordMetadata();
        existingRecordMetadata2.setUser(NEW_USER);
        existingRecordMetadata2.setKind(KIND_2);
        existingRecordMetadata2.setStatus(RecordState.active);
        existingRecordMetadata2.setAcl(this.acl);
        existingRecordMetadata2.setGcsVersionPaths(Lists.newArrayList("path/4", "path/5"));

        Map<String, RecordMetadata> output = new HashMap<>();
        output.put(RECORD_ID1, existingRecordMetadata1);
        output.put(RECORD_ID2, existingRecordMetadata2);
        when(this.recordRepository.get(any(List.class), any())).thenReturn(output);

        ValidationOutputRecord validationOutputRecord1 = ValidationOutputRecord.builder().id(RECORD_ID1).errors(Collections.EMPTY_LIST).build();
        ValidationOutputRecord validationOutputRecord2 = ValidationOutputRecord.builder().id(RECORD_ID2).errors(Collections.EMPTY_LIST).build();
        List<ValidationOutputRecord> validationOutputRecords = new ArrayList<>();
        validationOutputRecords.add(validationOutputRecord1);
        validationOutputRecords.add(validationOutputRecord2);
        when(this.opaService.validateUserAccessToRecords(any(), any())).thenReturn(validationOutputRecords);
        when(this.cloudStorage.read(existingRecordMetadata1, 3L, false)).thenReturn(new Gson().toJson(this.record1));
        when(this.cloudStorage.read(existingRecordMetadata2, 5L, false)).thenReturn(new Gson().toJson(this.record2));

        TransferInfo transferInfo = this.sut.createUpdateRecords(false, this.records, USER, Optional.empty());
        assertEquals(USER, transferInfo.getUser());
        assertEquals(new Integer(2), transferInfo.getRecordCount());
        assertNotNull(transferInfo.getVersion());

        ArgumentCaptor<TransferBatch> transfer = ArgumentCaptor.forClass(TransferBatch.class);

        verify(this.persistenceService, times(1)).persistRecordBatch(transfer.capture(), any());
        verify(this.auditLogger).createOrUpdateRecordsSuccess(any());

        TransferBatch input = transfer.getValue();

        for (RecordProcessing rp : input.getRecords()) {
            assertEquals(OperationType.update, rp.getOperationType());
        }
    }
}<|MERGE_RESOLUTION|>--- conflicted
+++ resolved
@@ -122,7 +122,7 @@
     private static final String TENANT = "tenant1";
     private static final String[] VALID_ACL = new String[] { "data.email1@tenant1.gmail.com", "data.test@tenant1.gmail.com" };
     private static final String[] INVALID_ACL = new String[] { "data.email1@test.test.com", "data.test@test.test.com" };
-    
+
     private Record record1;
     private Record record2;
 
@@ -375,13 +375,9 @@
 
         when(this.cloudStorage.hasAccess(output.values().toArray(new RecordMetadata[output.size()]))).thenReturn(true);
 
-<<<<<<< HEAD
         when(this.recordRepository.get(any(List.class), any())).thenReturn(output);
-=======
-        when(this.recordRepository.get(any(List.class))).thenReturn(output);
         when(this.cloudStorage.read(existingRecordMetadata1, 3L, false)).thenReturn(new Gson().toJson(this.record1));
         when(this.cloudStorage.read(existingRecordMetadata2, 5L, false)).thenReturn(new Gson().toJson(this.record2));
->>>>>>> 4181a073
 
         TransferInfo transferInfo = this.sut.createUpdateRecords(false, this.records, USER, Optional.empty());
         assertEquals(USER, transferInfo.getUser());
@@ -682,16 +678,11 @@
 
         Map<String, RecordMetadata> output = new HashMap<>();
         output.put(RECORD_ID1, existingRecordMetadata);
-<<<<<<< HEAD
-
-        when(this.recordRepository.get(Lists.newArrayList(RECORD_ID1), Optional.empty())).thenReturn(output);
-=======
         Record recordInStorage = new Record();
         recordInStorage.setVersion(123456L);
         recordInStorage.setId(RECORD_ID1);
         recordInStorage.setKind(KIND_1);
-        when(this.recordRepository.get(Lists.newArrayList(RECORD_ID1))).thenReturn(output);
->>>>>>> 4181a073
+        when(this.recordRepository.get(Lists.newArrayList(RECORD_ID1), Optional.empty())).thenReturn(output);
 
         when(this.cloudStorage.hasAccess(existingRecordMetadata)).thenReturn(true);
         when(this.cloudStorage.read(any(), anyLong(), anyBoolean())).thenReturn(new Gson().toJson(recordInStorage));
