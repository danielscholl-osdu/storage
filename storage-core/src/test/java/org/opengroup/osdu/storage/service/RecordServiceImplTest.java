// Copyright 2017-2019, Schlumberger
//
// Licensed under the Apache License, Version 2.0 (the "License");
// you may not use this file except in compliance with the License.
// You may obtain a copy of the License at
//
//      http://www.apache.org/licenses/LICENSE-2.0
//
// Unless required by applicable law or agreed to in writing, software
// distributed under the License is distributed on an "AS IS" BASIS,
// WITHOUT WARRANTIES OR CONDITIONS OF ANY KIND, either express or implied.
// See the License for the specific language governing permissions and
// limitations under the License.

package org.opengroup.osdu.storage.service;

import static org.junit.Assert.assertEquals;
import static org.junit.Assert.assertNotNull;
import static org.junit.Assert.fail;
import static org.mockito.Matchers.any;
import static org.mockito.Matchers.eq;
import static org.mockito.Mockito.*;

import java.util.*;

import com.google.common.collect.Lists;

import org.opengroup.osdu.core.common.entitlements.IEntitlementsAndCacheService;
import org.opengroup.osdu.core.common.model.entitlements.Acl;
import org.opengroup.osdu.core.common.model.http.AppException;
import org.opengroup.osdu.core.common.model.indexer.OperationType;
import org.opengroup.osdu.core.common.model.storage.*;
import org.opengroup.osdu.core.common.storage.IPersistenceService;
import org.opengroup.osdu.storage.provider.interfaces.ICloudStorage;
import org.opengroup.osdu.storage.provider.interfaces.IMessageBus;
import org.opengroup.osdu.storage.provider.interfaces.IRecordsMetadataRepository;
import org.apache.http.HttpStatus;
import org.junit.Before;
import org.junit.Test;
import org.junit.runner.RunWith;
import org.mockito.ArgumentCaptor;
import org.mockito.InjectMocks;
import org.mockito.Mock;
import org.mockito.runners.MockitoJUnitRunner;
import org.opengroup.osdu.core.common.model.http.DpsHeaders;
import org.opengroup.osdu.core.common.provider.interfaces.ITenantFactory;
import org.opengroup.osdu.core.common.model.tenant.TenantInfo;

import org.opengroup.osdu.storage.logging.StorageAuditLogger;
import org.opengroup.osdu.core.common.storage.PersistenceHelper;

@RunWith(MockitoJUnitRunner.class)
public class RecordServiceImplTest {

    private static final String RECORD_ID = "tenant1:record:anyId";
    private static final String TENANT_NAME = "TENANT1";

    @Mock
    private IRecordsMetadataRepository recordRepository;

    @Mock
    private ICloudStorage cloudStorage;

    @Mock
    private IMessageBus pubSubClient;

    @Mock
    private IEntitlementsAndCacheService entitlementsAndCacheService;

    @Mock
    private IPersistenceService persistenceService;

    @Mock
    private DpsHeaders headers;

    @Mock
    private TenantInfo tenant;

    @Mock
    private ITenantFactory tenantFactory;

    @InjectMocks
    private RecordServiceImpl sut;

    @Mock
    private StorageAuditLogger auditLogger;

    @Mock
    private DataAuthorizationService dataAuthorizationService;

    @Before
    public void setup() {
        mock(PersistenceHelper.class);

        when(this.tenant.getName()).thenReturn(TENANT_NAME);
        when(this.headers.getPartitionIdWithFallbackToAccountId()).thenReturn(TENANT_NAME);
        when(this.tenantFactory.exists(TENANT_NAME)).thenReturn(true);
        when(this.tenantFactory.getTenantInfo(TENANT_NAME)).thenReturn(this.tenant);
    }

    @Test
    public void should_throwHttp404_when_purgingRecordWhichDoesNotExist() {
        try {
            this.sut.purgeRecord(RECORD_ID);

            fail("Should not succeed!");
        } catch (AppException e) {
            assertEquals(HttpStatus.SC_NOT_FOUND, e.getError().getCode());
            assertEquals("Record not found", e.getError().getReason());
            assertEquals("Record with id '" + RECORD_ID + "' does not exist", e.getError().getMessage());
        } catch (Exception e) {
            fail("Should not get different exception");
        }
    }

    @Test
    public void should_purgeRecordSuccessfully_when_recordExistsAndHaveProperPermissions() {

        Acl storageAcl = new Acl();
        String[] viewers = new String[]{"viewer1@slb.com", "viewer2@slb.com"};
        String[] owners = new String[]{"owner1@slb.com", "owner2@slb.com"};
        storageAcl.setViewers(viewers);
        storageAcl.setOwners(owners);

        RecordMetadata record = new RecordMetadata();
        record.setKind("any kind");
        record.setAcl(storageAcl);
        record.setStatus(RecordState.active);
        record.setGcsVersionPaths(Arrays.asList("path/1", "path/2", "path/3"));

        when(this.recordRepository.get(RECORD_ID)).thenReturn(record);
        when(this.entitlementsAndCacheService.hasOwnerAccess(any(), any())).thenReturn(true);
        when(this.dataAuthorizationService.validateOwnerAccess(any(), any())).thenReturn(true);

        this.sut.purgeRecord(RECORD_ID);
        verify(this.auditLogger).purgeRecordSuccess(any());

        verify(this.recordRepository).delete(RECORD_ID);

        verify(this.cloudStorage).delete(record);

        PubSubInfo pubsubMsg = new PubSubInfo(RECORD_ID, "any kind", OperationType.delete);

        verify(this.pubSubClient).publishMessage(this.headers, pubsubMsg);
    }


    @Test
    public void should_return403_when_recordExistsButWithoutOwnerPermissions() {
        Acl storageAcl = new Acl();
        String[] viewers = new String[]{"viewer1@slb.com", "viewer2@slb.com"};
        String[] owners = new String[]{"owner1@slb.com", "owner2@slb.com"};
        storageAcl.setViewers(viewers);
        storageAcl.setOwners(owners);

        RecordMetadata record = new RecordMetadata();
        record.setKind("any kind");
        record.setAcl(storageAcl);
        record.setStatus(RecordState.active);
        record.setGcsVersionPaths(Arrays.asList("path/1", "path/2", "path/3"));

        when(this.recordRepository.get(RECORD_ID)).thenReturn(record);

        when(this.entitlementsAndCacheService.hasOwnerAccess(any(), any())).thenReturn(false);
        when(this.dataAuthorizationService.validateOwnerAccess(any(), any())).thenReturn(false);

        try {
            this.sut.purgeRecord(RECORD_ID);

            fail("Should not succeed");
        } catch (AppException e) {
            assertEquals(403, e.getError().getCode());
            assertEquals("Access denied", e.getError().getReason());
            assertEquals("The user is not authorized to purge the record", e.getError().getMessage());
        }
    }

    @Test
    public void should_returnThrowOriginalException_when_deletingRecordInDatastoreFails() {
        Acl storageAcl = new Acl();
        String[] viewers = new String[]{"viewer1@slb.com", "viewer2@slb.com"};
        String[] owners = new String[]{"owner1@slb.com", "owner2@slb.com"};
        storageAcl.setViewers(viewers);
        storageAcl.setOwners(owners);

        RecordMetadata record = new RecordMetadata();
        record.setKind("any kind");
        record.setAcl(storageAcl);
        record.setStatus(RecordState.active);
        record.setGcsVersionPaths(Arrays.asList("path/1", "path/2", "path/3"));

        AppException originalException = new AppException(HttpStatus.SC_INTERNAL_SERVER_ERROR, "error", "msg");

        when(this.recordRepository.get(RECORD_ID)).thenReturn(record);
        when(this.dataAuthorizationService.validateOwnerAccess(any(), any())).thenReturn(true);
        when(this.entitlementsAndCacheService.hasOwnerAccess(any(), any())).thenReturn(true);

        doThrow(originalException).when(this.recordRepository).delete(RECORD_ID);

        try {
            this.sut.purgeRecord(RECORD_ID);

            fail("Should not succeed!");
        } catch (AppException e) {
            verify(this.auditLogger).purgeRecordFail(any());
            assertEquals(HttpStatus.SC_INTERNAL_SERVER_ERROR, e.getError().getCode());
            assertEquals("error", e.getError().getReason());
            assertEquals("msg", e.getError().getMessage());
        } catch (Exception e) {
            fail("Should not get different exception");
        }
    }

    @Test
    public void should_returnHttp400_when_purgingARecordWhichIdDoesNotMatchTenantName() {
        try {
            this.sut.purgeRecord("invalidID");

            fail("Should not succeed!");
        } catch (AppException e) {
            assertEquals(HttpStatus.SC_BAD_REQUEST, e.getError().getCode());
            assertEquals("Invalid record ID", e.getError().getReason());
            assertEquals("The record 'invalidID' does not belong to account 'TENANT1'", e.getError().getMessage());
        } catch (Exception e) {
            fail("Should not get different exception");
        }
    }


    @Test
    public void should_rollbackDatastoreRecord_when_deletingRecordInGCSFails() {
        Acl storageAcl = new Acl();
        String[] viewers = new String[]{"viewer1@slb.com", "viewer2@slb.com"};
        String[] owners = new String[]{"owner1@slb.com", "owner2@slb.com"};
        storageAcl.setViewers(viewers);
        storageAcl.setOwners(owners);

        RecordMetadata record = new RecordMetadata();
        record.setKind("any kind");
        record.setAcl(storageAcl);
        record.setStatus(RecordState.active);
        record.setGcsVersionPaths(Arrays.asList("path/1", "path/2", "path/3"));

        when(this.recordRepository.get(RECORD_ID)).thenReturn(record);
        when(this.entitlementsAndCacheService.hasOwnerAccess(any(), any())).thenReturn(true);
        when(this.dataAuthorizationService.validateOwnerAccess(any(), any())).thenReturn(true);

        doThrow(new AppException(HttpStatus.SC_FORBIDDEN, "Access denied",
                "The user is not authorized to perform this action")).when(this.cloudStorage).delete(record);
        try {
            this.sut.purgeRecord(RECORD_ID);

            fail("Should not succeed");
        } catch (AppException e) {
            verify(this.recordRepository).createOrUpdate(Lists.newArrayList(record));
            verify(this.auditLogger).purgeRecordFail(any());
        } catch (Exception e) {
            fail("Should not get different exception");
        }
    }

    @Test
    @SuppressWarnings({"rawtypes", "unchecked"})
    public void should_updateRecordAndPublishMessage_when_deletingRecordSuccessfully() {
        RecordMetadata record = new RecordMetadata();
        record.setKind("any kind");
        record.setId(RECORD_ID);
        record.setStatus(RecordState.active);
        record.setGcsVersionPaths(Arrays.asList("path/1", "path/2", "path/3"));

        when(this.recordRepository.get(RECORD_ID)).thenReturn(record);
        when(this.dataAuthorizationService.hasAccess(any(), any())).thenReturn(true);

        when(this.cloudStorage.hasAccess(record)).thenReturn(true);

        this.sut.deleteRecord(RECORD_ID, "anyUserName");
        verify(this.auditLogger).deleteRecordSuccess(any());

        ArgumentCaptor<List> recordListCaptor = ArgumentCaptor.forClass(List.class);

        verify(this.recordRepository).createOrUpdate(recordListCaptor.capture());

        List capturedRecords = recordListCaptor.getValue();
        assertEquals(1, capturedRecords.size());

        RecordMetadata capturedRecord = (RecordMetadata) capturedRecords.get(0);
        assertEquals("any kind", capturedRecord.getKind());
        assertEquals(RECORD_ID, capturedRecord.getId());
        assertEquals(RecordState.deleted, capturedRecord.getStatus());
        assertNotNull(capturedRecord.getModifyTime());
        assertEquals("anyUserName", capturedRecord.getModifyUser());

        ArgumentCaptor<PubSubInfo> pubsubMessageCaptor = ArgumentCaptor.forClass(PubSubInfo.class);

        verify(this.pubSubClient).publishMessage(eq(this.headers), pubsubMessageCaptor.capture());

        PubSubInfo capturedMessage = pubsubMessageCaptor.getValue();
        assertEquals(RECORD_ID, capturedMessage.getId());
        assertEquals("any kind", capturedMessage.getKind());
        assertEquals(OperationType.delete, capturedMessage.getOp());
    }

    @Test
    public void should_returnForbidden_when_tryingToDeleteRecordWhichUserDoesNotHaveAccessTo() {
        RecordMetadata record = new RecordMetadata();
        record.setKind("any kind");
        record.setId(RECORD_ID);
        record.setStatus(RecordState.active);
        record.setGcsVersionPaths(Arrays.asList("path/1", "path/2", "path/3"));

        when(this.recordRepository.get(RECORD_ID)).thenReturn(record);

        when(this.cloudStorage.hasAccess(record)).thenReturn(false);
        when(this.dataAuthorizationService.hasAccess(any(), any())).thenReturn(false);

        try {
            this.sut.deleteRecord(RECORD_ID, "anyUser");

            fail("Should not succeed!");
        } catch (AppException e) {
            verify(this.auditLogger).deleteRecordFail(any());
            assertEquals(HttpStatus.SC_FORBIDDEN, e.getError().getCode());
            assertEquals("Access denied", e.getError().getReason());
            assertEquals("The user is not authorized to perform this action", e.getError().getMessage());
        } catch (Exception e) {
            fail("Should not get different exception");
        }
    }

    @Test
    public void should_returnHttp404_when_deletingRecordAlreadyDeleted() {

        RecordMetadata record = new RecordMetadata();
        record.setStatus(RecordState.deleted);

        when(this.recordRepository.get(RECORD_ID)).thenReturn(record);

        try {
            this.sut.deleteRecord(RECORD_ID, "anyUserName");

            fail("Should not succeed!");
        } catch (AppException e) {
            assertEquals(HttpStatus.SC_NOT_FOUND, e.getError().getCode());
            assertEquals("Record not found", e.getError().getReason());
            assertEquals("Record with id '" + RECORD_ID + "' does not exist", e.getError().getMessage());
        } catch (Exception e) {
            fail("Should not get different exception");
        }
    }
<<<<<<< HEAD

    @Test
    public void should_throw400_whenRecordIdsInvalid() {
        List<String> ids = new ArrayList<>();
        ids.add("invalidId");

        RecordQuery query = new RecordQuery();
        query.setIds(ids);
        List<PatchOperation> ops = new ArrayList<>();
        PatchOperation op = new PatchOperation();
        ops.add(op);

        RecordBulkUpdateParam param = new RecordBulkUpdateParam();
        param.setOps(ops);
        param.setQuery(query);

        try {
            this.sut.bulkUpdateRecords(param, "test@tenant1.gmail.com");
        } catch (AppException e) {
            assertEquals(HttpStatus.SC_BAD_REQUEST, e.getError().getCode());
            assertEquals(String.format("The record 'invalidId' does not follow the naming convention: the first id component must be '%s'", TENANT_NAME), e.getError().getMessage());
        }
    }

    @Test
    public void should_return400_whenAclInvalid() {
        List<String> ids = new ArrayList<>();
        ids.add("tenant1:test:id1");
        ids.add("tenant1:test:id2");

        String[] viewers = new String[]{"viewer1@tenant1.gmail.com", "viewer2@tenant1.gmail.com"};

        RecordQuery query = new RecordQuery();
        query.setIds(ids);
        List<PatchOperation> ops = new ArrayList<>();
        PatchOperation op = PatchOperation.builder().op("replace").path("/acl/viewers").value(viewers).build();
        ops.add(op);

        RecordBulkUpdateParam param = new RecordBulkUpdateParam();
        param.setOps(ops);
        param.setQuery(query);

        when(this.entitlementsAndCacheService.isValidAcl(any(), any())).thenReturn(false);

        try {
            this.sut.bulkUpdateRecords(param, "test@tenant1.gmail.com");
        } catch (AppException e) {
            assertEquals(HttpStatus.SC_BAD_REQUEST, e.getError().getCode());
            assertEquals("Invalid ACLs provided in acl path.", e.getError().getMessage());
        }
    }

    @Test
    public void should_returnValidResponse_whenBulkUpdateParamValid_UserNotHaveOwnerAccess() {
        List<String> ids = new ArrayList<>();
        ids.add("tenant1:test:id1");
        ids.add("tenant1:test:id2");
        ids.add("tenant1:test:id3");
        ids.add("tenant1:test:id4");

        Acl acl = new Acl();
        Acl acl2 = new Acl();
        String[] viewers = new String[]{"viewer1@tenant1.gmail.com", "viewer2@tenant1.gmail.com"};
        String[] owners = new String[]{"owner1@tenant1.gmail.com", "owner2@tenant1.gmail.com"};
        String[] owners2 = new String[]{"owner1@tenant1.gmail.com"};
        acl.setViewers(viewers);
        acl.setOwners(owners);
        acl2.setViewers(viewers);
        acl2.setOwners(owners2);

        List<PatchOperation> ops = new ArrayList<>();
        PatchOperation op = PatchOperation.builder().op("replace").path("/acl/viewers").value(viewers).build();
        ops.add(op);

        RecordQuery query = new RecordQuery();
        query.setIds(ids);

        RecordBulkUpdateParam param = new RecordBulkUpdateParam();
        param.setOps(ops);
        param.setQuery(query);

        when(this.entitlementsAndCacheService.isValidAcl(any(), any())).thenReturn(true);

        RecordMetadata record = new RecordMetadata();
        record.setAcl(acl);
        record.setKind("any kind");
        record.setId("id:access");
        record.setStatus(RecordState.active);
        record.setGcsVersionPaths(Arrays.asList("path/1", "path/2", "path/3"));
        RecordMetadata record2 = new RecordMetadata();
        record2.setAcl(acl2);
        record2.setKind("any kind");
        record2.setId("id:noAccess");
        record2.setStatus(RecordState.active);
        record2.setGcsVersionPaths(Arrays.asList("path/1", "path/2", "path/3"));
        Map<String, RecordMetadata> existingRecords = new HashMap<>();
        existingRecords.put("tenant1:test:id1", record);
        existingRecords.put("tenant1:test:id2", record);
        existingRecords.put("tenant1:test:id3", record2);
        when(this.recordRepository.get(anyList())).thenReturn(existingRecords);

        when(this.cloudStorage.hasAccess(record)).thenReturn(true);
        when(this.entitlementsAndCacheService.hasOwnerAccess(this.headers, owners)).thenReturn(true);
        when(this.entitlementsAndCacheService.hasOwnerAccess(this.headers, owners2)).thenReturn(false);
        when(this.dataAuthorizationService.validateBulkUpdateUserAccessAndComplianceConstraints(any(), any(), any())).thenReturn(Collections.singletonList("tenant1:test:id3"));

        List<String> lockedId = new ArrayList<>();
        lockedId.add("tenant1:test:id2");
        when(this.persistenceService.updateMetadata(any(), any(), any())).thenReturn(lockedId);

        BulkUpdateRecordsResponse response = this.sut.bulkUpdateRecords(param, "test@tenant1.gmail.com");

        assertEquals(1, (long) response.getRecordCount());
        assertEquals("tenant1:test:id1", response.getRecordIds().get(0));
        assertEquals(1, response.getNotFoundRecordIds().size());
        assertEquals("tenant1:test:id4", response.getNotFoundRecordIds().get(0));
        assertEquals(1, response.getUnAuthorizedRecordIds().size());
        assertEquals("tenant1:test:id3", response.getUnAuthorizedRecordIds().get(0));
        assertEquals(1, response.getLockedRecordIds().size());
        assertEquals("tenant1:test:id2", response.getLockedRecordIds().get(0));
    }
=======
>>>>>>> 35f068a4
}<|MERGE_RESOLUTION|>--- conflicted
+++ resolved
@@ -347,128 +347,4 @@
             fail("Should not get different exception");
         }
     }
-<<<<<<< HEAD
-
-    @Test
-    public void should_throw400_whenRecordIdsInvalid() {
-        List<String> ids = new ArrayList<>();
-        ids.add("invalidId");
-
-        RecordQuery query = new RecordQuery();
-        query.setIds(ids);
-        List<PatchOperation> ops = new ArrayList<>();
-        PatchOperation op = new PatchOperation();
-        ops.add(op);
-
-        RecordBulkUpdateParam param = new RecordBulkUpdateParam();
-        param.setOps(ops);
-        param.setQuery(query);
-
-        try {
-            this.sut.bulkUpdateRecords(param, "test@tenant1.gmail.com");
-        } catch (AppException e) {
-            assertEquals(HttpStatus.SC_BAD_REQUEST, e.getError().getCode());
-            assertEquals(String.format("The record 'invalidId' does not follow the naming convention: the first id component must be '%s'", TENANT_NAME), e.getError().getMessage());
-        }
-    }
-
-    @Test
-    public void should_return400_whenAclInvalid() {
-        List<String> ids = new ArrayList<>();
-        ids.add("tenant1:test:id1");
-        ids.add("tenant1:test:id2");
-
-        String[] viewers = new String[]{"viewer1@tenant1.gmail.com", "viewer2@tenant1.gmail.com"};
-
-        RecordQuery query = new RecordQuery();
-        query.setIds(ids);
-        List<PatchOperation> ops = new ArrayList<>();
-        PatchOperation op = PatchOperation.builder().op("replace").path("/acl/viewers").value(viewers).build();
-        ops.add(op);
-
-        RecordBulkUpdateParam param = new RecordBulkUpdateParam();
-        param.setOps(ops);
-        param.setQuery(query);
-
-        when(this.entitlementsAndCacheService.isValidAcl(any(), any())).thenReturn(false);
-
-        try {
-            this.sut.bulkUpdateRecords(param, "test@tenant1.gmail.com");
-        } catch (AppException e) {
-            assertEquals(HttpStatus.SC_BAD_REQUEST, e.getError().getCode());
-            assertEquals("Invalid ACLs provided in acl path.", e.getError().getMessage());
-        }
-    }
-
-    @Test
-    public void should_returnValidResponse_whenBulkUpdateParamValid_UserNotHaveOwnerAccess() {
-        List<String> ids = new ArrayList<>();
-        ids.add("tenant1:test:id1");
-        ids.add("tenant1:test:id2");
-        ids.add("tenant1:test:id3");
-        ids.add("tenant1:test:id4");
-
-        Acl acl = new Acl();
-        Acl acl2 = new Acl();
-        String[] viewers = new String[]{"viewer1@tenant1.gmail.com", "viewer2@tenant1.gmail.com"};
-        String[] owners = new String[]{"owner1@tenant1.gmail.com", "owner2@tenant1.gmail.com"};
-        String[] owners2 = new String[]{"owner1@tenant1.gmail.com"};
-        acl.setViewers(viewers);
-        acl.setOwners(owners);
-        acl2.setViewers(viewers);
-        acl2.setOwners(owners2);
-
-        List<PatchOperation> ops = new ArrayList<>();
-        PatchOperation op = PatchOperation.builder().op("replace").path("/acl/viewers").value(viewers).build();
-        ops.add(op);
-
-        RecordQuery query = new RecordQuery();
-        query.setIds(ids);
-
-        RecordBulkUpdateParam param = new RecordBulkUpdateParam();
-        param.setOps(ops);
-        param.setQuery(query);
-
-        when(this.entitlementsAndCacheService.isValidAcl(any(), any())).thenReturn(true);
-
-        RecordMetadata record = new RecordMetadata();
-        record.setAcl(acl);
-        record.setKind("any kind");
-        record.setId("id:access");
-        record.setStatus(RecordState.active);
-        record.setGcsVersionPaths(Arrays.asList("path/1", "path/2", "path/3"));
-        RecordMetadata record2 = new RecordMetadata();
-        record2.setAcl(acl2);
-        record2.setKind("any kind");
-        record2.setId("id:noAccess");
-        record2.setStatus(RecordState.active);
-        record2.setGcsVersionPaths(Arrays.asList("path/1", "path/2", "path/3"));
-        Map<String, RecordMetadata> existingRecords = new HashMap<>();
-        existingRecords.put("tenant1:test:id1", record);
-        existingRecords.put("tenant1:test:id2", record);
-        existingRecords.put("tenant1:test:id3", record2);
-        when(this.recordRepository.get(anyList())).thenReturn(existingRecords);
-
-        when(this.cloudStorage.hasAccess(record)).thenReturn(true);
-        when(this.entitlementsAndCacheService.hasOwnerAccess(this.headers, owners)).thenReturn(true);
-        when(this.entitlementsAndCacheService.hasOwnerAccess(this.headers, owners2)).thenReturn(false);
-        when(this.dataAuthorizationService.validateBulkUpdateUserAccessAndComplianceConstraints(any(), any(), any())).thenReturn(Collections.singletonList("tenant1:test:id3"));
-
-        List<String> lockedId = new ArrayList<>();
-        lockedId.add("tenant1:test:id2");
-        when(this.persistenceService.updateMetadata(any(), any(), any())).thenReturn(lockedId);
-
-        BulkUpdateRecordsResponse response = this.sut.bulkUpdateRecords(param, "test@tenant1.gmail.com");
-
-        assertEquals(1, (long) response.getRecordCount());
-        assertEquals("tenant1:test:id1", response.getRecordIds().get(0));
-        assertEquals(1, response.getNotFoundRecordIds().size());
-        assertEquals("tenant1:test:id4", response.getNotFoundRecordIds().get(0));
-        assertEquals(1, response.getUnAuthorizedRecordIds().size());
-        assertEquals("tenant1:test:id3", response.getUnAuthorizedRecordIds().get(0));
-        assertEquals(1, response.getLockedRecordIds().size());
-        assertEquals("tenant1:test:id2", response.getLockedRecordIds().get(0));
-    }
-=======
->>>>>>> 35f068a4
 }