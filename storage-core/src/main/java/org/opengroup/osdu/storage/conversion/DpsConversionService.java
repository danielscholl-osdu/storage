--- conflicted
+++ resolved
@@ -1,251 +1,237 @@
-// Copyright 2017-2019, Schlumberger
-//
-// Licensed under the Apache License, Version 2.0 (the "License");
-// you may not use this file except in compliance with the License.
-// You may obtain a copy of the License at
-//
-//      http://www.apache.org/licenses/LICENSE-2.0
-//
-// Unless required by applicable law or agreed to in writing, software
-// distributed under the License is distributed on an "AS IS" BASIS,
-// WITHOUT WARRANTIES OR CONDITIONS OF ANY KIND, either express or implied.
-// See the License for the specific language governing permissions and
-// limitations under the License.
-
-package org.opengroup.osdu.storage.conversion;
-
-import java.util.*;
-import java.util.stream.Collectors;
-
-import com.google.gson.*;
-import org.apache.http.HttpStatus;
-import org.opengroup.osdu.core.common.Constants;
-import org.opengroup.osdu.core.common.crs.CrsConversionServiceErrorMessages;
-import org.opengroup.osdu.core.common.crs.UnitConversionImpl;
-import org.opengroup.osdu.core.common.crs.dates.DatesConversionImpl;
-import org.opengroup.osdu.core.common.logging.JaxRsDpsLog;
-import org.opengroup.osdu.core.common.model.crs.ConversionRecord;
-import org.opengroup.osdu.core.common.model.crs.ConvertStatus;
-import org.opengroup.osdu.core.common.model.crs.RecordsAndStatuses;
-import org.opengroup.osdu.core.common.model.http.AppException;
-import org.opengroup.osdu.core.common.model.storage.ConversionStatus;
-import org.springframework.beans.factory.annotation.Autowired;
-import org.springframework.stereotype.Service;
-
-@Service
-public class DpsConversionService {
-
-    @Autowired
-    private CrsConversionService crsConversionService;
-
-    @Autowired
-    private JaxRsDpsLog logger;
-
-    private UnitConversionImpl unitConversionService = new UnitConversionImpl();
-    private DatesConversionImpl datesConversionService = new DatesConversionImpl();
-
-    private static final List<String> validAttributes = Arrays.asList("SpatialLocation","ProjectedBottomHoleLocation","GeographicBottomHoleLocation","SpatialArea","SpatialPoint","ABCDBinGridSpatialLocation","FirstLocation","LastLocation","LiveTraceOutline");
-
-    public RecordsAndStatuses doConversion(List<JsonObject> originalRecords) {
-        List<ConversionStatus.ConversionStatusBuilder> conversionStatuses = new ArrayList<>();
-        List<JsonObject> recordsWithMetaBlock = new ArrayList<>();
-        List<JsonObject> recordsWithGeoJsonBlock = new ArrayList<>();
-
-        List<ConversionRecord> recordsWithoutConversionBlock = this.classifyRecords(originalRecords, conversionStatuses, recordsWithMetaBlock, recordsWithGeoJsonBlock);
-        List<ConversionRecord> allRecords = recordsWithoutConversionBlock;
-
-        if (!conversionStatuses.isEmpty()) {
-            RecordsAndStatuses crsConversionResult = null;
-            if (!recordsWithGeoJsonBlock.isEmpty()) {
-                crsConversionResult = this.crsConversionService.doCrsGeoJsonConversion(recordsWithGeoJsonBlock, conversionStatuses);
-                List<ConversionRecord> conversionRecords = this.getConversionRecords(crsConversionResult);
-                allRecords.addAll(conversionRecords);
-            }
-            if (!recordsWithMetaBlock.isEmpty()) {
-                crsConversionResult = this.crsConversionService.doCrsConversion(recordsWithMetaBlock, conversionStatuses);
-                List<ConversionRecord> conversionRecords = this.getConversionRecords(crsConversionResult);
-                this.unitConversionService.convertUnitsToSI(conversionRecords);
-                this.datesConversionService.convertDatesToISO(conversionRecords);
-                allRecords.addAll(conversionRecords);
-            }
-        }
-        this.checkMismatchAndLogMissing(originalRecords, allRecords);
-
-        return this.MakeResponseStatus(allRecords);
-    }
-
-    private List<ConversionRecord> classifyRecords(List<JsonObject> originalRecords, List<ConversionStatus.ConversionStatusBuilder> conversionStatuses, List<JsonObject> recordsWithMetaBlock, List<JsonObject> recordsWithGeoJsonBlock) {
-        List<ConversionRecord> recordsWithoutConversionBlock = new ArrayList<>();
-        for (JsonObject recordJsonObject : originalRecords) {
-            String recordId = this.getRecordId(recordJsonObject);
-            List<String> validationErrors = new ArrayList<>();
-            if (this.isAsIngestedCoordinatesPresent(recordJsonObject, validationErrors)) {
-                recordsWithGeoJsonBlock.add(recordJsonObject);
-                conversionStatuses.add(ConversionStatus.builder().id(recordId).status(ConvertStatus.SUCCESS.toString()));
-            } else if (this.isMetaBlockPresent(recordJsonObject, validationErrors)) {
-                recordsWithMetaBlock.add(recordJsonObject);
-                conversionStatuses.add(ConversionStatus.builder().id(recordId).status(ConvertStatus.SUCCESS.toString()));
-            } else {
-                ConversionRecord conversionRecord = new ConversionRecord();
-                conversionRecord.setRecordJsonObject(recordJsonObject);
-                conversionRecord.setConvertStatus(ConvertStatus.NO_FRAME_OF_REFERENCE);
-                conversionRecord.setConversionMessages(validationErrors);
-                recordsWithoutConversionBlock.add(conversionRecord);
-            }
-        }
-        return recordsWithoutConversionBlock;
-    }
-
-    private boolean isAsIngestedCoordinatesPresent(JsonObject record, List<String> validationErrors) {
-        JsonObject filteredObject = this.filterDataFields(record, validationErrors);
-        return ((filteredObject != null) && (filteredObject.size() > 0));
-    }
-
-<<<<<<< HEAD
-    private boolean isMetaBlockPresent(JsonObject record) {
-        JsonArray metaBlock = record.getAsJsonArray("meta");
-        if(metaBlock == null) {
-            return false;
-        }
-        for (JsonElement block: metaBlock) {
-            if(!block.isJsonNull()){
-                return true;
-            }
-        }
-        return false;
-=======
-    private boolean isMetaBlockPresent(JsonObject record, List<String> validationErrors) {
-        if (record.get(Constants.META) == null || record.get(Constants.META).isJsonNull()) {
-            validationErrors.add(CrsConversionServiceErrorMessages.MISSING_META_BLOCK);
-            return false;
-        }
-        JsonArray metaBlock = record.getAsJsonArray(Constants.META);
-        return metaBlock != null && metaBlock.size() != 0;
->>>>>>> 41a4f25a
-    }
-
-    private String getRecordId(JsonObject record) {
-        JsonElement recordId = record.get("id");
-        if (recordId == null || recordId instanceof JsonNull || recordId.getAsString().isEmpty()) {
-            throw new AppException(HttpStatus.SC_INTERNAL_SERVER_ERROR, "unknown error", "record does not have id");
-        }
-        return recordId.getAsString();
-    }
-
-    ConversionStatus getRecordConversionStatus(List<ConversionStatus> conversionStatuses, String recordId) {
-        for (int i = 0; i < conversionStatuses.size(); i++) {
-            ConversionStatus conversionStatus = conversionStatuses.get(i);
-            if (conversionStatus.getId().equals(recordId)) {
-                return conversionStatus;
-            }
-        }
-        return null;
-    }
-
-    private RecordsAndStatuses MakeResponseStatus(List<ConversionRecord> conversionRecords) {
-        RecordsAndStatuses result = new RecordsAndStatuses();
-        List<JsonObject> records = new ArrayList<>();
-        List<ConversionStatus> conversionStatuses = new ArrayList<>();
-        for (ConversionRecord conversionRecord : conversionRecords) {
-            records.add(conversionRecord.getRecordJsonObject());
-            String recordId = conversionRecord.getRecordId();
-            ConversionStatus conversionStatus = new ConversionStatus();
-            conversionStatus.setId(recordId);
-            conversionStatus.setStatus(conversionRecord.getConvertStatus().toString());
-            conversionStatus.setErrors(conversionRecord.getConversionMessages());
-            conversionStatuses.add(conversionStatus);
-        }
-        result.setRecords(records);
-        result.setConversionStatuses(conversionStatuses);
-        return result;
-    }
-
-    private List<ConversionRecord> getConversionRecords(RecordsAndStatuses crsConversionResult) {
-        List<JsonObject> crsConvertedRecords = crsConversionResult.getRecords();
-        List<ConversionStatus> crsConversionStatuses = crsConversionResult.getConversionStatuses();
-
-        List<ConversionRecord> conversionRecords = new ArrayList<>();
-        for (JsonObject conversionRecord : crsConvertedRecords) {
-            ConversionRecord ConversionRecordObj = new ConversionRecord();
-            ConversionRecordObj.setRecordJsonObject(conversionRecord);
-            ConversionStatus conversionStatus = this.getRecordConversionStatus(crsConversionStatuses,
-                    this.getRecordId(conversionRecord));
-            if (conversionStatus != null) {
-                ConversionRecordObj.setConversionMessages(conversionStatus.getErrors());
-                ConversionRecordObj.setConvertStatus(ConvertStatus.valueOf(conversionStatus.getStatus()));
-            }
-            conversionRecords.add(ConversionRecordObj);
-        }
-        return conversionRecords;
-    }
-
-    private void checkMismatchAndLogMissing(List<JsonObject> originalRecords, List<ConversionRecord> convertedRecords) {
-        if (originalRecords.size() == convertedRecords.size()) {
-            return;
-        }
-
-        List<String> convertedIds = convertedRecords.stream()
-                .map(ConversionRecord::getRecordId).collect(Collectors.toList());
-
-        for (JsonObject originalRecord : originalRecords) {
-            String originalId = this.getRecordId(originalRecord);
-            if (!convertedIds.contains(originalId) ) {
-                this.logger.warning("Missing record after conversion: " + originalId);
-            }
-        }
-    }
-
-    public JsonObject filterDataFields(JsonObject record, List<String> validationErrors) {
-        JsonObject dataObject = record.get(Constants.DATA).getAsJsonObject();
-        JsonObject filteredData = new JsonObject();
-        Iterator var = validAttributes.iterator();
-
-        if (dataObject == null) {
-            validationErrors.add(CrsConversionServiceErrorMessages.MISSING_DATA_BLOCK);
-            return null;
-        }
-
-        while (var.hasNext()) {
-            String attribute = (String) var.next();
-            JsonElement property = getDataSubProperty(attribute, dataObject);
-            if (property != null) {
-                JsonObject recordObj = property.getAsJsonObject();
-
-                if ((recordObj.getAsJsonObject(Constants.WGS84_COORDINATES) == null)) {
-                    if ((recordObj.size() > 0) && (recordObj.getAsJsonObject(Constants.AS_INGESTED_COORDINATES) != null)) {
-                        String type = ((recordObj.getAsJsonObject(Constants.AS_INGESTED_COORDINATES).has(Constants.TYPE)) && (!recordObj.getAsJsonObject(Constants.AS_INGESTED_COORDINATES).get(Constants.TYPE).isJsonNull())) ? recordObj.getAsJsonObject(Constants.AS_INGESTED_COORDINATES).get(Constants.TYPE).getAsString() : "";
-                        if (type.equals(Constants.ANY_CRS_FEATURE_COLLECTION)) {
-                            filteredData.add(attribute, property);
-                        } else {
-                            validationErrors.add(String.format(CrsConversionServiceErrorMessages.MISSING_AS_INGESTED_TYPE, type));
-                        }
-                    }else {
-                        validationErrors.add(CrsConversionServiceErrorMessages.MISSING_AS_INGESTED_COORDINATES);
-                    }
-                } else {
-                    validationErrors.add(CrsConversionServiceErrorMessages.WGS84COORDINATES_EXISTS);
-                }
-            }
-        }
-        return filteredData;
-    }
-
-    private static JsonElement getDataSubProperty(String field, JsonObject data) {
-        if (field.contains(".")) {
-            String[] fieldArray = field.split("\\.", 2);
-            String subFieldParent = fieldArray[0];
-            String subFieldChild = fieldArray[1];
-            JsonElement subFieldParentElement = data.get(subFieldParent);
-            if (subFieldParentElement.isJsonObject()) {
-                JsonElement parentObjectValue = getDataSubProperty(subFieldChild, subFieldParentElement.getAsJsonObject());
-                if (parentObjectValue != null) {
-                    return parentObjectValue;
-                }
-            }
-            return null;
-        } else {
-            return data.get(field);
-        }
-    }
-
-}
+// Copyright 2017-2019, Schlumberger
+//
+// Licensed under the Apache License, Version 2.0 (the "License");
+// you may not use this file except in compliance with the License.
+// You may obtain a copy of the License at
+//
+//      http://www.apache.org/licenses/LICENSE-2.0
+//
+// Unless required by applicable law or agreed to in writing, software
+// distributed under the License is distributed on an "AS IS" BASIS,
+// WITHOUT WARRANTIES OR CONDITIONS OF ANY KIND, either express or implied.
+// See the License for the specific language governing permissions and
+// limitations under the License.
+
+package org.opengroup.osdu.storage.conversion;
+
+import java.util.*;
+import java.util.stream.Collectors;
+
+import com.google.gson.*;
+import org.apache.http.HttpStatus;
+import org.opengroup.osdu.core.common.Constants;
+import org.opengroup.osdu.core.common.crs.CrsConversionServiceErrorMessages;
+import org.opengroup.osdu.core.common.crs.UnitConversionImpl;
+import org.opengroup.osdu.core.common.crs.dates.DatesConversionImpl;
+import org.opengroup.osdu.core.common.logging.JaxRsDpsLog;
+import org.opengroup.osdu.core.common.model.crs.ConversionRecord;
+import org.opengroup.osdu.core.common.model.crs.ConvertStatus;
+import org.opengroup.osdu.core.common.model.crs.RecordsAndStatuses;
+import org.opengroup.osdu.core.common.model.http.AppException;
+import org.opengroup.osdu.core.common.model.storage.ConversionStatus;
+import org.springframework.beans.factory.annotation.Autowired;
+import org.springframework.stereotype.Service;
+
+@Service
+public class DpsConversionService {
+
+    @Autowired
+    private CrsConversionService crsConversionService;
+
+    @Autowired
+    private JaxRsDpsLog logger;
+
+    private UnitConversionImpl unitConversionService = new UnitConversionImpl();
+    private DatesConversionImpl datesConversionService = new DatesConversionImpl();
+
+    private static final List<String> validAttributes = Arrays.asList("SpatialLocation","ProjectedBottomHoleLocation","GeographicBottomHoleLocation","SpatialArea","SpatialPoint","ABCDBinGridSpatialLocation","FirstLocation","LastLocation","LiveTraceOutline");
+
+    public RecordsAndStatuses doConversion(List<JsonObject> originalRecords) {
+        List<ConversionStatus.ConversionStatusBuilder> conversionStatuses = new ArrayList<>();
+        List<JsonObject> recordsWithMetaBlock = new ArrayList<>();
+        List<JsonObject> recordsWithGeoJsonBlock = new ArrayList<>();
+
+        List<ConversionRecord> recordsWithoutConversionBlock = this.classifyRecords(originalRecords, conversionStatuses, recordsWithMetaBlock, recordsWithGeoJsonBlock);
+        List<ConversionRecord> allRecords = recordsWithoutConversionBlock;
+
+        if (!conversionStatuses.isEmpty()) {
+            RecordsAndStatuses crsConversionResult = null;
+            if (!recordsWithGeoJsonBlock.isEmpty()) {
+                crsConversionResult = this.crsConversionService.doCrsGeoJsonConversion(recordsWithGeoJsonBlock, conversionStatuses);
+                List<ConversionRecord> conversionRecords = this.getConversionRecords(crsConversionResult);
+                allRecords.addAll(conversionRecords);
+            }
+            if (!recordsWithMetaBlock.isEmpty()) {
+                crsConversionResult = this.crsConversionService.doCrsConversion(recordsWithMetaBlock, conversionStatuses);
+                List<ConversionRecord> conversionRecords = this.getConversionRecords(crsConversionResult);
+                this.unitConversionService.convertUnitsToSI(conversionRecords);
+                this.datesConversionService.convertDatesToISO(conversionRecords);
+                allRecords.addAll(conversionRecords);
+            }
+        }
+        this.checkMismatchAndLogMissing(originalRecords, allRecords);
+
+        return this.MakeResponseStatus(allRecords);
+    }
+
+    private List<ConversionRecord> classifyRecords(List<JsonObject> originalRecords, List<ConversionStatus.ConversionStatusBuilder> conversionStatuses, List<JsonObject> recordsWithMetaBlock, List<JsonObject> recordsWithGeoJsonBlock) {
+        List<ConversionRecord> recordsWithoutConversionBlock = new ArrayList<>();
+        for (JsonObject recordJsonObject : originalRecords) {
+            String recordId = this.getRecordId(recordJsonObject);
+            List<String> validationErrors = new ArrayList<>();
+            if (this.isAsIngestedCoordinatesPresent(recordJsonObject, validationErrors)) {
+                recordsWithGeoJsonBlock.add(recordJsonObject);
+                conversionStatuses.add(ConversionStatus.builder().id(recordId).status(ConvertStatus.SUCCESS.toString()));
+            } else if (this.isMetaBlockPresent(recordJsonObject, validationErrors)) {
+                recordsWithMetaBlock.add(recordJsonObject);
+                conversionStatuses.add(ConversionStatus.builder().id(recordId).status(ConvertStatus.SUCCESS.toString()));
+            } else {
+                ConversionRecord conversionRecord = new ConversionRecord();
+                conversionRecord.setRecordJsonObject(recordJsonObject);
+                conversionRecord.setConvertStatus(ConvertStatus.NO_FRAME_OF_REFERENCE);
+                conversionRecord.setConversionMessages(validationErrors);
+                recordsWithoutConversionBlock.add(conversionRecord);
+            }
+        }
+        return recordsWithoutConversionBlock;
+    }
+
+    private boolean isAsIngestedCoordinatesPresent(JsonObject record, List<String> validationErrors) {
+        JsonObject filteredObject = this.filterDataFields(record, validationErrors);
+        return ((filteredObject != null) && (filteredObject.size() > 0));
+    }
+
+    private boolean isMetaBlockPresent(JsonObject record, List<String> validationErrors) {
+        if (record.get(Constants.META) == null || record.get(Constants.META).isJsonNull()) {
+            validationErrors.add(CrsConversionServiceErrorMessages.MISSING_META_BLOCK);
+            return false;
+        }
+        JsonArray metaBlock = record.getAsJsonArray(Constants.META);
+        return metaBlock != null && metaBlock.size() != 0;
+    }
+
+    private String getRecordId(JsonObject record) {
+        JsonElement recordId = record.get("id");
+        if (recordId == null || recordId instanceof JsonNull || recordId.getAsString().isEmpty()) {
+            throw new AppException(HttpStatus.SC_INTERNAL_SERVER_ERROR, "unknown error", "record does not have id");
+        }
+        return recordId.getAsString();
+    }
+
+    ConversionStatus getRecordConversionStatus(List<ConversionStatus> conversionStatuses, String recordId) {
+        for (int i = 0; i < conversionStatuses.size(); i++) {
+            ConversionStatus conversionStatus = conversionStatuses.get(i);
+            if (conversionStatus.getId().equals(recordId)) {
+                return conversionStatus;
+            }
+        }
+        return null;
+    }
+
+    private RecordsAndStatuses MakeResponseStatus(List<ConversionRecord> conversionRecords) {
+        RecordsAndStatuses result = new RecordsAndStatuses();
+        List<JsonObject> records = new ArrayList<>();
+        List<ConversionStatus> conversionStatuses = new ArrayList<>();
+        for (ConversionRecord conversionRecord : conversionRecords) {
+            records.add(conversionRecord.getRecordJsonObject());
+            String recordId = conversionRecord.getRecordId();
+            ConversionStatus conversionStatus = new ConversionStatus();
+            conversionStatus.setId(recordId);
+            conversionStatus.setStatus(conversionRecord.getConvertStatus().toString());
+            conversionStatus.setErrors(conversionRecord.getConversionMessages());
+            conversionStatuses.add(conversionStatus);
+        }
+        result.setRecords(records);
+        result.setConversionStatuses(conversionStatuses);
+        return result;
+    }
+
+    private List<ConversionRecord> getConversionRecords(RecordsAndStatuses crsConversionResult) {
+        List<JsonObject> crsConvertedRecords = crsConversionResult.getRecords();
+        List<ConversionStatus> crsConversionStatuses = crsConversionResult.getConversionStatuses();
+
+        List<ConversionRecord> conversionRecords = new ArrayList<>();
+        for (JsonObject conversionRecord : crsConvertedRecords) {
+            ConversionRecord ConversionRecordObj = new ConversionRecord();
+            ConversionRecordObj.setRecordJsonObject(conversionRecord);
+            ConversionStatus conversionStatus = this.getRecordConversionStatus(crsConversionStatuses,
+                    this.getRecordId(conversionRecord));
+            if (conversionStatus != null) {
+                ConversionRecordObj.setConversionMessages(conversionStatus.getErrors());
+                ConversionRecordObj.setConvertStatus(ConvertStatus.valueOf(conversionStatus.getStatus()));
+            }
+            conversionRecords.add(ConversionRecordObj);
+        }
+        return conversionRecords;
+    }
+
+    private void checkMismatchAndLogMissing(List<JsonObject> originalRecords, List<ConversionRecord> convertedRecords) {
+        if (originalRecords.size() == convertedRecords.size()) {
+            return;
+        }
+
+        List<String> convertedIds = convertedRecords.stream()
+                .map(ConversionRecord::getRecordId).collect(Collectors.toList());
+
+        for (JsonObject originalRecord : originalRecords) {
+            String originalId = this.getRecordId(originalRecord);
+            if (!convertedIds.contains(originalId) ) {
+                this.logger.warning("Missing record after conversion: " + originalId);
+            }
+        }
+    }
+
+    public JsonObject filterDataFields(JsonObject record, List<String> validationErrors) {
+        JsonObject dataObject = record.get(Constants.DATA).getAsJsonObject();
+        JsonObject filteredData = new JsonObject();
+        Iterator var = validAttributes.iterator();
+
+        if (dataObject == null) {
+            validationErrors.add(CrsConversionServiceErrorMessages.MISSING_DATA_BLOCK);
+            return null;
+        }
+
+        while (var.hasNext()) {
+            String attribute = (String) var.next();
+            JsonElement property = getDataSubProperty(attribute, dataObject);
+            if (property != null) {
+                JsonObject recordObj = property.getAsJsonObject();
+
+                if ((recordObj.getAsJsonObject(Constants.WGS84_COORDINATES) == null)) {
+                    if ((recordObj.size() > 0) && (recordObj.getAsJsonObject(Constants.AS_INGESTED_COORDINATES) != null)) {
+                        String type = ((recordObj.getAsJsonObject(Constants.AS_INGESTED_COORDINATES).has(Constants.TYPE)) && (!recordObj.getAsJsonObject(Constants.AS_INGESTED_COORDINATES).get(Constants.TYPE).isJsonNull())) ? recordObj.getAsJsonObject(Constants.AS_INGESTED_COORDINATES).get(Constants.TYPE).getAsString() : "";
+                        if (type.equals(Constants.ANY_CRS_FEATURE_COLLECTION)) {
+                            filteredData.add(attribute, property);
+                        } else {
+                            validationErrors.add(String.format(CrsConversionServiceErrorMessages.MISSING_AS_INGESTED_TYPE, type));
+                        }
+                    }else {
+                        validationErrors.add(CrsConversionServiceErrorMessages.MISSING_AS_INGESTED_COORDINATES);
+                    }
+                } else {
+                    validationErrors.add(CrsConversionServiceErrorMessages.WGS84COORDINATES_EXISTS);
+                }
+            }
+        }
+        return filteredData;
+    }
+
+    private static JsonElement getDataSubProperty(String field, JsonObject data) {
+        if (field.contains(".")) {
+            String[] fieldArray = field.split("\\.", 2);
+            String subFieldParent = fieldArray[0];
+            String subFieldChild = fieldArray[1];
+            JsonElement subFieldParentElement = data.get(subFieldParent);
+            if (subFieldParentElement.isJsonObject()) {
+                JsonElement parentObjectValue = getDataSubProperty(subFieldChild, subFieldParentElement.getAsJsonObject());
+                if (parentObjectValue != null) {
+                    return parentObjectValue;
+                }
+            }
+            return null;
+        } else {
+            return data.get(field);
+        }
+    }
+
+}