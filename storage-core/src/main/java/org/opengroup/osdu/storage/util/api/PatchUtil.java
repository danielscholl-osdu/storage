--- conflicted
+++ resolved
@@ -6,29 +6,21 @@
 import com.github.fge.jackson.jsonpointer.JsonPointerException;
 import com.github.fge.jsonpatch.AddOperation;
 import com.github.fge.jsonpatch.JsonPatch;
-<<<<<<< HEAD
-import org.opengroup.osdu.storage.model.RecordPatchOperation;
-=======
 import com.github.fge.jsonpatch.JsonPatchOperation;
 import com.github.fge.jsonpatch.RemoveOperation;
 import com.github.fge.jsonpatch.ReplaceOperation;
 import org.apache.http.HttpStatus;
 import org.opengroup.osdu.core.common.model.http.AppException;
-import org.opengroup.osdu.core.common.model.storage.PatchOperation;
->>>>>>> b250e0fb
+import org.opengroup.osdu.storage.model.RecordPatchOperation;
 
 import java.util.List;
 import java.util.stream.Collectors;
 
 public class PatchUtil {
-<<<<<<< HEAD
-    public static JsonPatch convertPatchOpsToJsonPatch(List<RecordPatchOperation> patchOps) {
-        //TODO: convert JsonPatch from input PatchOperations
-        return null;
-=======
+
     private static final ObjectMapper objectMapper = new ObjectMapper();
 
-    public static JsonPatch convertPatchOpsToJsonPatch(List<PatchOperation> patchOps) {
+    public static JsonPatch convertPatchOpsToJsonPatch(List<RecordPatchOperation> patchOps) {
 
         List<JsonPatchOperation> operations = patchOps.stream()
                 .map(PatchUtil::mapper)
@@ -36,7 +28,7 @@
         return new JsonPatch(operations);
     }
 
-    private static JsonPatchOperation mapper(PatchOperation operation) {
+    private static JsonPatchOperation mapper(RecordPatchOperation operation) {
         JsonPointer path;
         JsonPatchOperation jsonPatchOperation = null;
         JsonNode jsonNode = objectMapper.convertValue(operation.getValue(), JsonNode.class);
@@ -59,6 +51,5 @@
         }
 
         return jsonPatchOperation;
->>>>>>> b250e0fb
     }
 }