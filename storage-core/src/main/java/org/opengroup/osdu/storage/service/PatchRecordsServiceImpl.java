--- conflicted
+++ resolved
@@ -20,10 +20,10 @@
 import org.opengroup.osdu.storage.model.RecordPatchOperation;
 import org.opengroup.osdu.storage.opa.model.ValidationOutputRecord;
 import org.opengroup.osdu.storage.opa.service.IOPAService;
-import org.opengroup.osdu.storage.policy.service.IPolicyService;
 import org.opengroup.osdu.storage.provider.interfaces.IRecordsMetadataRepository;
 import org.opengroup.osdu.storage.response.PatchRecordsResponse;
 import org.opengroup.osdu.storage.util.CollaborationUtil;
+import org.opengroup.osdu.storage.util.api.PatchUtil;
 import org.opengroup.osdu.storage.util.api.RecordUtil;
 import org.opengroup.osdu.storage.validation.api.PatchOperationValidator;
 import org.springframework.beans.factory.annotation.Autowired;
@@ -49,6 +49,9 @@
     private RecordUtil recordUtil;
 
     @Autowired
+    private PatchUtil patchUtil;
+
+    @Autowired
     private PatchOperationValidator patchOperationValidator;
 
     @Autowired
@@ -87,7 +90,6 @@
     private ObjectMapper objectMapper = new ObjectMapper();
 
     @Override
-<<<<<<< HEAD
     public PatchRecordsResponse patchRecords(PatchRecordsRequestModel patchRecordsRequest, String user, Optional<CollaborationContext> collaborationContext) {
         List<String> lockedRecordsId = new ArrayList<>();
         List<String> failedRecordIds = new ArrayList<>();
@@ -117,17 +119,13 @@
 
         Map<String, String> idMap = recordIds.stream().collect(Collectors.toMap(identity(), identity()));
         List<String> idsWithoutVersion = new ArrayList<>(idMap.keySet());
-        Map<String, JsonPatch> jsonPatchForRecordIds = null; //get this value from patchUtil
+        Map<String, JsonPatch> jsonPatchForRecordIds = patchUtil.convertPatchOpsToJsonPatch(recordIds, patchRecordsRequest.getOps(), collaborationContext);
 
         if(dataUpdate) {
             String[] attributes = {};
             MultiRecordIds multiRecordIds = new MultiRecordIds(idsWithoutVersion, attributes);
             MultiRecordInfo multiRecordInfo = batchService.getMultipleRecords(multiRecordIds, collaborationContext);
             notFoundRecordIds = multiRecordInfo.getInvalidRecords();
-=======
-    public PatchRecordsResponse patchRecords(List<String> recordIds, Map<String, JsonPatch> patchPayload, String user, Optional<CollaborationContext> collaborationContext) {
-        //assuming input validation on allowed operations and allowed paths is done
->>>>>>> e81975a6
 
             //validate owner access before patch
             Map<String, RecordMetadata> existingRecords = recordRepository.get(idsWithoutVersion, collaborationContext);
