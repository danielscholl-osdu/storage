--- conflicted
+++ resolved
@@ -160,27 +160,16 @@
 	}
 
 	@Override
-<<<<<<< HEAD
-	public Map<String, String> patchRecordsMetadata(List<RecordMetadata> recordMetadataList, JsonPatch jsonPatch, Optional<CollaborationContext> collaborationContext) {
-		Map<String, String> recordError;
-		try {
-			recordError = this.commitPatchDatastoreTransaction(recordMetadataList, jsonPatch, collaborationContext);
-=======
 	public Map<String, String> patchRecordsMetadata(Map<RecordMetadata, JsonPatch> jsonPatchPerRecord, Optional<CollaborationContext> collaborationContext) {
 		Map<String, String> recordError;
 		try {
 			recordError = this.commitPatchDatastoreTransaction(jsonPatchPerRecord, collaborationContext);
->>>>>>> ea52b6ba
 		} catch (NotImplementedException e) {
 			throw new AppException(HttpStatus.SC_NOT_IMPLEMENTED, "Not Implemented", "Interface not fully implemented yet");
 		} catch (Exception e) {
 			this.logger.warning("Reverting meta data changes");
 			try {
-<<<<<<< HEAD
-				this.commitDatastoreTransaction(recordMetadataList, collaborationContext);
-=======
 				this.commitDatastoreTransaction(new ArrayList<>(jsonPatchPerRecord.keySet()), collaborationContext);
->>>>>>> ea52b6ba
 			} catch (NotImplementedException innerEx) {
 				throw new AppException(HttpStatus.SC_NOT_IMPLEMENTED, "Not Implemented", "Interface not fully implemented yet");
 			} catch (Exception innerEx) {
@@ -192,11 +181,7 @@
 		if(!recordError.isEmpty()) {
 			this.logger.warning("Reverting meta data changes");
 			try {
-<<<<<<< HEAD
-				this.commitDatastoreTransaction(recordMetadataList, collaborationContext);
-=======
 				this.commitDatastoreTransaction(new ArrayList<>(jsonPatchPerRecord.keySet()), collaborationContext);
->>>>>>> ea52b6ba
 			} catch (NotImplementedException innerEx) {
 				throw new AppException(HttpStatus.SC_NOT_IMPLEMENTED, "Not Implemented", "Interface not fully implemented yet");
 			} catch (Exception e) {
@@ -204,27 +189,6 @@
 				throw e;
 			}
 		} else {
-<<<<<<< HEAD
-			PubSubInfo[] pubsubInfo = new PubSubInfo[recordMetadataList.size()];
-			RecordChangedV2[] recordChangedV2 = new RecordChangedV2[recordMetadataList.size()];
-			for (int i = 0; i < recordMetadataList.size(); i++) {
-				RecordMetadata metadata = recordMetadataList.get(i);
-				pubsubInfo[i] = getPubSubInfo(metadata, OperationType.update);
-				recordChangedV2[i] = getRecordChangedV2(metadata, OperationType.update);
-				if (isKindBeingUpdated(jsonPatch)) {
-					String newKind = getNewKindFromPatchInput(jsonPatch);
-					pubsubInfo[i].setPreviousVersionKind(recordMetadataList.get(i).getKind());
-					pubsubInfo[i].setKind(newKind);
-					recordChangedV2[i].setPreviousVersionKind(recordMetadataList.get(i).getKind());
-					recordChangedV2[i].setKind(newKind);
-				}
-			}
-			if (collaborationFeatureFlag.isFeatureEnabled(COLLABORATIONS_FEATURE_NAME)) {
-				this.pubSubClient.publishMessage(collaborationContext, this.headers, recordChangedV2);
-			}
-			if (!collaborationContext.isPresent()) {
-				this.pubSubClient.publishMessage(this.headers, pubsubInfo);
-=======
 			List<PubSubInfo> pubSubInfos = new ArrayList<>();
 			List<RecordChangedV2> recordChangedV2s = new ArrayList<>();
 			for(RecordMetadata metadata : jsonPatchPerRecord.keySet()) {
@@ -246,7 +210,6 @@
 			}
 			if (!collaborationContext.isPresent()) {
 				this.pubSubClient.publishMessage(this.headers, pubSubInfos.stream().toArray(PubSubInfo[]::new));
->>>>>>> ea52b6ba
 			}
 		}
 		return recordError;
@@ -300,15 +263,9 @@
 		}
 	}
 
-<<<<<<< HEAD
-	private Map<String, String> commitPatchDatastoreTransaction(List<RecordMetadata> recordsMetadata, JsonPatch jsonPatch, Optional<CollaborationContext> collaborationContext) {
-		try {
-			return this.recordRepository.patch(recordsMetadata, jsonPatch, collaborationContext);
-=======
 	private Map<String, String> commitPatchDatastoreTransaction(Map<RecordMetadata, JsonPatch> jsonPatchPerRecord, Optional<CollaborationContext> collaborationContext) {
 		try {
 			return this.recordRepository.patch(jsonPatchPerRecord, collaborationContext);
->>>>>>> ea52b6ba
 		} catch (Exception e) {
 			throw new AppException(HttpStatus.SC_INTERNAL_SERVER_ERROR, "Error patching records.",
 					"The server could not process your request at the moment.", e);
