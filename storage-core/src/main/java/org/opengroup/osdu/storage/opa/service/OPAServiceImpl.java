// Copyright © Schlumberger
//
// Licensed under the Apache License, Version 2.0 (the "License");
// you may not use this file except in compliance with the License.
// You may obtain a copy of the License at
//
//      http://www.apache.org/licenses/LICENSE-2.0
//
// Unless required by applicable law or agreed to in writing, software
// distributed under the License is distributed on an "AS IS" BASIS,
// WITHOUT WARRANTIES OR CONDITIONS OF ANY KIND, either express or implied.
// See the License for the specific language governing permissions and
// limitations under the License.

package org.opengroup.osdu.storage.opa.service;

import com.google.gson.Gson;
import com.google.gson.JsonSyntaxException;
import com.google.gson.reflect.TypeToken;
import org.apache.http.HttpStatus;
import org.opengroup.osdu.core.common.http.HttpClient;
import org.opengroup.osdu.core.common.http.HttpRequest;
import org.opengroup.osdu.core.common.http.HttpResponse;
import org.opengroup.osdu.core.common.logging.JaxRsDpsLog;
import org.opengroup.osdu.core.common.model.http.AppException;
import org.opengroup.osdu.core.common.model.http.DpsHeaders;
import org.opengroup.osdu.core.common.model.indexer.OperationType;
import org.opengroup.osdu.core.common.model.storage.RecordMetadata;
import org.opengroup.osdu.storage.opa.model.CreateOrUpdateValidationInput;
import org.opengroup.osdu.storage.opa.model.CreateOrUpdateValidationRequest;
import org.opengroup.osdu.storage.opa.model.CreateOrUpdateValidationResponse;
import org.opengroup.osdu.storage.opa.model.ValidationInputRecord;
import org.opengroup.osdu.storage.opa.model.ValidationOutputRecord;
import org.springframework.beans.factory.annotation.Autowired;
import org.springframework.boot.context.properties.ConfigurationProperties;
import org.springframework.stereotype.Service;

import java.lang.reflect.Type;
import java.util.ArrayList;
import java.util.Collections;
import java.util.List;

@Service
public class OPAServiceImpl implements IOPAService {

<<<<<<< HEAD
    @Value("${opa.opa-endpoint}")
    private String opaEndpoint;
=======
    @Autowired
    private OPAServiceConfig opaServiceConfig;
>>>>>>> f2279994

    @Autowired
    private DpsHeaders headers;

    @Autowired
    private JaxRsDpsLog logger;

    private HttpClient httpClient = new HttpClient();
    private Gson gson = new Gson();

    @Override
    public List<ValidationOutputRecord> validateUserAccessToRecords(List<RecordMetadata> recordsMetadata, OperationType operationType) {
        List<ValidationInputRecord> recordsTobeValidated = new ArrayList<>();
        for (RecordMetadata recordMetadata : recordsMetadata) {
            ValidationInputRecord validationInputRecord = ValidationInputRecord.builder()
                    .id(recordMetadata.getId())
                    .kind(recordMetadata.getKind())
                    .legal(recordMetadata.getLegal())
                    .acls(recordMetadata.getAcl()).build();

            recordsTobeValidated.add(validationInputRecord);
        }

        String token = headers.getAuthorization().replace("Bearer ", "");
        CreateOrUpdateValidationInput dataAuthzInput = CreateOrUpdateValidationInput.builder()
                .datapartitionid(headers.getPartitionId())
                .token(token)
                .xuserid(headers.getUserId())
                .operation(operationType.getValue())
                .records(recordsTobeValidated).build();

        CreateOrUpdateValidationRequest dataAuthzValidationRequest = CreateOrUpdateValidationRequest.builder().input(dataAuthzInput).build();

        CreateOrUpdateValidationResponse dataAuthzValidationResponse = evaluateDataAuthorizationPolicy(dataAuthzValidationRequest);

        List<ValidationOutputRecord> result = new ArrayList<>();
        result.addAll(dataAuthzValidationResponse.getResult());
        return result;
    }

    private CreateOrUpdateValidationResponse evaluateDataAuthorizationPolicy(CreateOrUpdateValidationRequest createOrUpdateValidationRequest) {
        if (createOrUpdateValidationRequest.getInput().getRecords().isEmpty()) {
            return CreateOrUpdateValidationResponse.builder().result(Collections.emptyList()).build();
        }

        Type validationRequestType = new TypeToken<CreateOrUpdateValidationRequest>() {}.getType();
        String requestBody = gson.toJson(createOrUpdateValidationRequest, validationRequestType);

        String evaluateUrl = String.format("%s/v1/data/osdu/partition/%s/dataauthz/records", opaServiceConfig.getOpaEndpoint(), headers.getPartitionIdWithFallbackToAccountId());

        logger.debug("opa url: " + evaluateUrl);
        HttpRequest httpRequest = HttpRequest.builder()
                .url(evaluateUrl)
                .httpMethod("POST")
                .body(requestBody).build();

        HttpResponse httpResponse = httpClient.send(httpRequest);
        if (httpResponse.isSuccessCode()) {
            Type validationResponseType = new TypeToken<CreateOrUpdateValidationResponse>(){}.getType();
            try {
                CreateOrUpdateValidationResponse createOrUpdateValidationResponse = gson.fromJson(httpResponse.getBody(), validationResponseType);
                if (createOrUpdateValidationResponse.getResult() == null) {
                    logger.warning("Data Authorization Policy is undefined.");
                    throw new AppException(HttpStatus.SC_INTERNAL_SERVER_ERROR, "error in data authorization", "error getting data authorization result");
                }
                return createOrUpdateValidationResponse;
            } catch (JsonSyntaxException ex) {
                logger.warning(String.format("Error generating response from OPA: %s", ex.getMessage()), ex);
                throw new AppException(HttpStatus.SC_INTERNAL_SERVER_ERROR, "error in data authorization", "error getting data authorization result", ex);
            }
        }
        logger.warning(String.format("Failure when calling OPA with response code %d, response body: %s", httpResponse.getResponseCode(), httpResponse.getBody()));
        throw new AppException(HttpStatus.SC_INTERNAL_SERVER_ERROR, "error in data authorization", "error getting data authorization result");
    }

    // for unit testing purpose
    public void setHttpClient(HttpClient httpClient) {
        this.httpClient = httpClient;
    }
}<|MERGE_RESOLUTION|>--- conflicted
+++ resolved
@@ -43,13 +43,8 @@
 @Service
 public class OPAServiceImpl implements IOPAService {
 
-<<<<<<< HEAD
-    @Value("${opa.opa-endpoint}")
-    private String opaEndpoint;
-=======
     @Autowired
     private OPAServiceConfig opaServiceConfig;
->>>>>>> f2279994
 
     @Autowired
     private DpsHeaders headers;
