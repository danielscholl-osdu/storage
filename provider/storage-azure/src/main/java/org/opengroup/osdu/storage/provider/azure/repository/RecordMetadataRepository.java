--- conflicted
+++ resolved
@@ -202,18 +202,6 @@
         return this.find(pageable, headers.getPartitionId(), cosmosDBName, recordMetadataCollection, query);
     }
 
-<<<<<<< HEAD
-    private SqlQuerySpec getIdsByMetadata_kindAndMetada_statusQuery(String kind, String status, Optional<CollaborationContext> collaborationContext) {
-        String queryText;
-        if (!collaborationContext.isPresent()){
-            queryText = String.format("SELECT c.metadata.id FROM c WHERE c.metadata.kind = '%s' AND c.metadata.status = '%s'", kind, status);
-            System.out.println("1. query is null: " + queryText);
-        }
-        else {
-            queryText = String.format("SELECT c.metadata.id FROM c WHERE c.metadata.kind = '%s' AND c.metadata.status = '%s' and STARTSWITH(c.id, '%s')", kind, status, CollaborationUtilImpl.getNamespace(collaborationContext));
-            System.out.println("2. query is not null: " + queryText);
-        }
-=======
     public int getMetadataDocumentCountForBlob(String path) {
         Assert.notNull(path, "path must not be null");
         String sqlQueryString = String.format("SELECT COUNT(1) AS documentCount from c WHERE ARRAY_CONTAINS (c.metadata.gcsVersionPaths, '%s')", path);
@@ -222,9 +210,16 @@
         return queryResponse == null || queryResponse.isEmpty() ? 0 : queryResponse.get(0).getDocumentCount();
     }
 
-    private static SqlQuerySpec getIdsByMetadata_kindAndMetada_statusQuery(String kind, String status) {
-        String queryText = String.format("SELECT c.id FROM c WHERE c.metadata.kind = '%s' AND c.metadata.status = '%s'", kind, status);
->>>>>>> afbf43f9
+    private static SqlQuerySpec getIdsByMetadata_kindAndMetada_statusQuery(String kind, String status, Optional<CollaborationContext> collaborationContext) {
+        String queryText;
+        if (!collaborationContext.isPresent()){
+            queryText = String.format("SELECT c.metadata.id FROM c WHERE c.metadata.kind = '%s' AND c.metadata.status = '%s'", kind, status);
+            System.out.println("1. query is null: " + queryText);
+        }
+        else {
+            queryText = String.format("SELECT c.metadata.id FROM c WHERE c.metadata.kind = '%s' AND c.metadata.status = '%s' and STARTSWITH(c.id, '%s')", kind, status, CollaborationUtilImpl.getNamespace(collaborationContext));
+            System.out.println("2. query is not null: " + queryText);
+        }
         SqlQuerySpec query = new SqlQuerySpec(queryText);
         return query;
     }
