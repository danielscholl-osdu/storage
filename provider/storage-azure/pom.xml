--- conflicted
+++ resolved
@@ -34,11 +34,7 @@
         <azure.appservice.appname />
         <azure.appservice.subscription />
         <osdu.corelibazure.version>0.16.0-rc5</osdu.corelibazure.version>
-<<<<<<< HEAD
-        <osdu.storage-core.version>0.16.0-SNAPSHOT</osdu.storage-core.version>
-=======
         <osdu.storage-core.version>0.17.0-SNAPSHOT</osdu.storage-core.version>
->>>>>>> b654752e
         <junit.version>4.12</junit.version>
         <mockito.version>1.10.19</mockito.version>
         <powermock.version>2.0.2</powermock.version>
