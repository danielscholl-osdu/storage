--- conflicted
+++ resolved
@@ -33,11 +33,7 @@
         <azure.appservice.plan />
         <azure.appservice.appname />
         <azure.appservice.subscription />
-<<<<<<< HEAD
-        <osdu.corelibazure.version>0.13.0-rc6</osdu.corelibazure.version>
-=======
         <osdu.corelibazure.version>0.13.1-SNAPSHOT</osdu.corelibazure.version>
->>>>>>> 92373fa6
         <osdu.storage-core.version>0.14.0-SNAPSHOT</osdu.storage-core.version>
         <junit.version>4.12</junit.version>
         <mockito.version>1.10.19</mockito.version>
