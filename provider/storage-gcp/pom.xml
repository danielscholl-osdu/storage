<?xml version="1.0" encoding="UTF-8"?>
<!--
  Copyright 2017-2019, Schlumberger

  Licensed under the Apache License, Version 2.0 (the "License");
  you may not use this file except in compliance with the License.
  You may obtain a copy of the License at

       http://www.apache.org/licenses/LICENSE-2.0

  Unless required by applicable law or agreed to in writing, software
  distributed under the License is distributed on an "AS IS" BASIS,
  WITHOUT WARRANTIES OR CONDITIONS OF ANY KIND, either express or implied.
  See the License for the specific language governing permissions and
  limitations under the License.
-->
<project xmlns="http://maven.apache.org/POM/4.0.0" xmlns:xsi="http://www.w3.org/2001/XMLSchema-instance" xsi:schemaLocation="http://maven.apache.org/POM/4.0.0 http://maven.apache.org/xsd/maven-4.0.0.xsd">
	<modelVersion>4.0.0</modelVersion>
	<groupId>org.opengroup.osdu</groupId>
	<artifactId>storage-gcp</artifactId>
	<version>0.14.0-SNAPSHOT</version>
	<description>Google cloud related implementation staff.</description>
	<packaging>jar</packaging>

    <properties>
        <java.version>1.8</java.version>
        <maven.compiler.target>1.8</maven.compiler.target>
        <maven.compiler.source>1.8</maven.compiler.source>
<<<<<<< HEAD
        <osm.version>0.13.0</osm.version>
        <obm.version>0.13.0</obm.version>
        <oqm.version>0.13.0</oqm.version>
=======
>>>>>>> fad91b0c
		<log4j.version>2.17.1</log4j.version>
    </properties>

    <dependencyManagement>
        <dependencies>
			<dependency>
				<groupId>org.apache.logging.log4j</groupId>
				<artifactId>log4j-api</artifactId>
				<version>${log4j.version}</version>
			</dependency>
			<dependency>
				<groupId>org.apache.logging.log4j</groupId>
				<artifactId>log4j-to-slf4j</artifactId>
				<version>${log4j.version}</version>
			</dependency>
            <dependency>
                <groupId>org.springframework.boot</groupId>
                <artifactId>spring-boot-dependencies</artifactId>
                <version>2.5.6</version>
                <type>pom</type>
                <scope>import</scope>
            </dependency>
            <dependency>
                <groupId>com.google.cloud</groupId>
                <artifactId>libraries-bom</artifactId>
                <version>24.0.0</version>
                <type>pom</type>
                <scope>import</scope>
            </dependency>
            <!--for MinIO-->
            <!--TODO: move next 4 dependencies to core-lib-gcp. Related to mappers-->
            <dependency>
                <groupId>org.jetbrains.kotlin</groupId>
                <artifactId>kotlin-stdlib</artifactId>
                <version>1.6.0</version>
                <scope>compile</scope>
            </dependency>
            <dependency>
                <groupId>com.squareup.okio</groupId>
                <artifactId>okio</artifactId>
                <version>2.7.0</version>
                <scope>compile</scope>
            </dependency>
            <dependency>
                <groupId>com.squareup.okhttp3</groupId>
                <artifactId>okhttp</artifactId>
                <version>4.9.2</version>
                <scope>compile</scope>
            </dependency>
            <dependency>
                <groupId>io.minio</groupId>
                <artifactId>minio</artifactId>
                <version>8.3.4</version>
                <scope>compile</scope>
            </dependency>
        </dependencies>
    </dependencyManagement>

	<parent>
		<groupId>org.opengroup.osdu</groupId>
		<artifactId>os-storage</artifactId>
		<version>0.14.0-SNAPSHOT</version>
		<relativePath>../../pom.xml</relativePath>
	</parent>

    <dependencies>
        <dependency>
            <groupId>com.google.cloud</groupId>
            <artifactId>google-cloud-iamcredentials</artifactId>
        </dependency>
        <dependency>
            <groupId>org.opengroup.osdu</groupId>
            <artifactId>core-lib-gcp</artifactId>
<<<<<<< HEAD
            <version>0.13.0</version>
        </dependency>
        <dependency>
            <groupId>org.opengroup.osdu</groupId>
            <artifactId>osm</artifactId>
            <version>${osm.version}</version>
        </dependency>
        <dependency>
            <groupId>org.opengroup.osdu</groupId>
            <artifactId>oqm</artifactId>
            <version>${oqm.version}</version>
        </dependency>
        <dependency>
            <groupId>org.opengroup.osdu</groupId>
            <artifactId>obm</artifactId>
            <version>${obm.version}</version>
=======
            <version>0.14.0-rc1</version>
>>>>>>> fad91b0c
        </dependency>
        <dependency>
            <groupId>org.opengroup.osdu</groupId>
            <artifactId>os-core-common</artifactId>
            <version>${os-core-common.version}</version>
        </dependency>

        <dependency>
            <groupId>org.opengroup.osdu</groupId>
            <artifactId>storage-core</artifactId>
            <version>0.14.0-SNAPSHOT</version>
        </dependency>
        <dependency>
            <groupId>ch.qos.logback.contrib</groupId>
            <artifactId>logback-json-classic</artifactId>
            <version>0.1.5</version>
        </dependency>
        <dependency>
            <groupId>com.google.apis</groupId>
            <artifactId>google-api-services-iam</artifactId>
            <version>v1-rev289-1.25.0</version>
        </dependency>
        <dependency>
            <groupId>org.springframework.security</groupId>
            <artifactId>spring-security-config</artifactId>
        </dependency>
        <dependency>
            <groupId>org.springframework.boot</groupId>
            <artifactId>spring-boot-starter-test</artifactId>
            <scope>test</scope>
        </dependency>
        <!-- Testing packages -->
        <dependency>
            <groupId>junit</groupId>
            <artifactId>junit</artifactId>
            <version>4.12</version>
            <scope>test</scope>
        </dependency>

    </dependencies>

    <build>
        <plugins>
            <plugin>
                <groupId>org.springframework.boot</groupId>
                <artifactId>spring-boot-maven-plugin</artifactId>
                <configuration>
                    <profiles>
                        <profile>
                            <id>local</id>
                            <activation>
                                <activeByDefault>true</activeByDefault>
                            </activation>
                            <properties>
                                <spring.profiles.active>local</spring.profiles.active>
                            </properties>
                        </profile>
                        <profile>
                            <id>dev</id>
                            <properties>
                                <spring.profiles.active>dev</spring.profiles.active>
                            </properties>
                        </profile>
                    </profiles>
                </configuration>
                <executions>
                    <execution>
                        <goals>
                            <goal>repackage</goal>
                        </goals>
                        <configuration>
                            <classifier>spring-boot</classifier>
                            <mainClass>
                                org.opengroup.osdu.storage.StorageApplication
                            </mainClass>
                        </configuration>
                    </execution>
                </executions>
            </plugin>
            <plugin>
                <artifactId>maven-war-plugin</artifactId>
                <configuration>
                    <failOnMissingWebXml>false</failOnMissingWebXml>
                </configuration>
            </plugin>
            <plugin>
                <groupId>org.jacoco</groupId>
                <artifactId>jacoco-maven-plugin</artifactId>
                <version>0.7.7.201606060606</version>
                <executions>
                    <execution>
                        <goals>
                            <goal>prepare-agent</goal>
                        </goals>
                    </execution>
                    <execution>
                        <id>report</id>
                        <phase>prepare-package</phase>
                        <goals>
                            <goal>report</goal>
                        </goals>
                    </execution>
                </executions>
            </plugin>
        </plugins>
    </build>
</project><|MERGE_RESOLUTION|>--- conflicted
+++ resolved
@@ -26,12 +26,9 @@
         <java.version>1.8</java.version>
         <maven.compiler.target>1.8</maven.compiler.target>
         <maven.compiler.source>1.8</maven.compiler.source>
-<<<<<<< HEAD
         <osm.version>0.13.0</osm.version>
         <obm.version>0.13.0</obm.version>
         <oqm.version>0.13.0</oqm.version>
-=======
->>>>>>> fad91b0c
 		<log4j.version>2.17.1</log4j.version>
     </properties>
 
@@ -105,8 +102,7 @@
         <dependency>
             <groupId>org.opengroup.osdu</groupId>
             <artifactId>core-lib-gcp</artifactId>
-<<<<<<< HEAD
-            <version>0.13.0</version>
+            <version>0.14.0-rc1</version>
         </dependency>
         <dependency>
             <groupId>org.opengroup.osdu</groupId>
@@ -122,9 +118,6 @@
             <groupId>org.opengroup.osdu</groupId>
             <artifactId>obm</artifactId>
             <version>${obm.version}</version>
-=======
-            <version>0.14.0-rc1</version>
->>>>>>> fad91b0c
         </dependency>
         <dependency>
             <groupId>org.opengroup.osdu</groupId>
