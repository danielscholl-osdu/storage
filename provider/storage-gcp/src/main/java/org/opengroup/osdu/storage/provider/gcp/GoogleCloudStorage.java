--- conflicted
+++ resolved
@@ -1,516 +1,469 @@
-/*
-  Copyright 2020 Google LLC
-  Copyright 2020 EPAM Systems, Inc
-
-  Licensed under the Apache License, Version 2.0 (the "License");
-  you may not use this file except in compliance with the License.
-  You may obtain a copy of the License at
-
-    http://www.apache.org/licenses/LICENSE-2.0
-
-  Unless required by applicable law or agreed to in writing, software
-  distributed under the License is distributed on an "AS IS" BASIS,
-  WITHOUT WARRANTIES OR CONDITIONS OF ANY KIND, either express or implied.
-  See the License for the specific language governing permissions and
-  limitations under the License.
- */
-
-package org.opengroup.osdu.storage.provider.gcp;
-
-import com.fasterxml.jackson.core.JsonProcessingException;
-import com.fasterxml.jackson.databind.ObjectMapper;
-import com.google.cloud.datastore.Cursor;
-import com.google.cloud.storage.*;
-import com.google.cloud.storage.Acl.Group;
-import com.google.cloud.storage.Acl.Role;
-import com.google.cloud.storage.Acl.User;
-import com.google.cloud.storage.StorageException;
-import com.google.gson.Gson;
-import org.opengroup.osdu.core.common.model.http.DpsHeaders;
-import org.opengroup.osdu.core.common.model.storage.*;
-import org.opengroup.osdu.core.common.logging.JaxRsDpsLog;
-import org.opengroup.osdu.core.gcp.multitenancy.IStorageFactory;
-import org.opengroup.osdu.core.common.util.Crc32c;
-import org.opengroup.osdu.storage.provider.gcp.config.StorageConfigProperties;
-import org.opengroup.osdu.storage.provider.interfaces.ICloudStorage;
-import org.apache.commons.lang3.ArrayUtils;
-import org.apache.http.HttpStatus;
-import org.opengroup.osdu.core.common.model.tenant.TenantInfo;
-import org.opengroup.osdu.storage.provider.interfaces.IRecordsMetadataRepository;
-import org.springframework.beans.factory.annotation.Autowired;
-import org.springframework.beans.factory.annotation.Value;
-import org.springframework.http.MediaType;
-import org.springframework.stereotype.Repository;
-import org.opengroup.osdu.core.common.model.http.AppException;
-
-import java.nio.charset.StandardCharsets;
-import java.util.*;
-import java.util.concurrent.Callable;
-import java.util.concurrent.ExecutionException;
-import java.util.concurrent.ExecutorService;
-import java.util.concurrent.Future;
-
-import static java.nio.charset.StandardCharsets.UTF_8;
-import static org.apache.commons.codec.binary.Base64.encodeBase64;
-
-@Repository
-public class GoogleCloudStorage implements ICloudStorage {
-
-	private static final String RECORD_WRITING_ERROR_REASON = "Error on writing record";
-	private static final String RECORD_DOES_NOT_HAVE_VERSIONS_AVAILABLE_MSG = "Record %s does not have versions available";
-	private static final String ERROR_ON_WRITING_THE_RECORD_HAS_OCCURRED_MSG = "An unexpected error on writing the record has occurred";
-
-	@Value("${PUBSUB_SEARCH_TOPIC}")
-	public String pubsubSearchTopic;
-
-	@Value("${GOOGLE_AUDIENCES}")
-	public String googleAudiences;
-
-	@Value("${STORAGE_HOSTNAME}")
-	public String storageHostname;
-
-	@Value("#{new Boolean('${osdu.gcp.storage.gcs.enable-impersonalization:false}')}")
-	private Boolean isImpersonalized;
-
-	@Autowired
-	private StorageConfigProperties properties;
-
-	@Autowired
-	private DpsHeaders headers;
-
-	@Autowired
-	private TenantInfo tenant;
-
-	@Autowired
-	private IStorageFactory storageFactory;
-
-	@Autowired
-	private IRecordsMetadataRepository<Cursor> recordRepository;
-
-	@Autowired
-	private ExecutorService threadPool;
-
-	@Autowired
-	private JaxRsDpsLog log;
-
-	@Override
-	public void write(RecordProcessing... records) {
-		String bucket = getBucketName(this.tenant);
-
-		ObjectMapper mapper = new ObjectMapper();
-
-		List<Callable<Boolean>> tasks = new ArrayList<>();
-
-		for (RecordProcessing record : records) {
-			//have to pass these values separately because of multithreading scenario. 'dpsHeaders' and 'tenant' objects are request scoped (autowired) and
-			//children threads lose their context down the stream, we get a bean creation exception
-			String email = this.headers.getUserEmail();
-			String serviceAccount = this.tenant.getServiceAccount();
-			String projectId = this.tenant.getProjectId();
-			String tenantName = this.tenant.getName();
-			tasks.add(() -> this.writeBlobThread(email, serviceAccount, projectId, tenantName, record, mapper, bucket));
-		}
-
-		try {
-			List<Future<Boolean>> results = this.threadPool.invokeAll(tasks);
-
-			for (Future<Boolean> future : results) {
-				future.get();
-			}
-
-		} catch (InterruptedException e) {
-			Thread.currentThread().interrupt();
-		} catch (ExecutionException e) {
-			if (e.getCause() instanceof AppException) {
-				throw (AppException) e.getCause();
-			} else {
-				throw new AppException(HttpStatus.SC_INTERNAL_SERVER_ERROR, "Error during record ingestion",
-						ERROR_ON_WRITING_THE_RECORD_HAS_OCCURRED_MSG, e);
-			}
-		}
-	}
-
-	@Override
-	public Map<String, org.opengroup.osdu.core.common.model.entitlements.Acl> updateObjectMetadata(List<RecordMetadata> recordsMetadata, List<String> recordsId, List<RecordMetadata> validMetadata, List<String> lockedRecords, Map<String, String> recordsIdMap) {
-		String bucket = getBucketName(this.tenant);
-<<<<<<< HEAD
-		Storage storage = this.storageFactory.getStorage(this.headers.getUserEmail(), tenant.getServiceAccount(), tenant.getProjectId(), tenant.getName(), isImpersonalized);
-=======
-		Storage storage = this.storageFactory.getStorage(this.headers.getUserEmail(), tenant.getServiceAccount(), tenant.getProjectId(), tenant.getName(), properties.isEnableImpersonalization());
->>>>>>> f3b9622f
-		Map<String, org.opengroup.osdu.core.common.model.entitlements.Acl> originalAcls = new HashMap<>();
-		Map<String, RecordMetadata> currentRecords = this.recordRepository.get(recordsId);
-
-		for (RecordMetadata recordMetadata : recordsMetadata) {
-			String id = recordMetadata.getId();
-			String idWithVersion = recordsIdMap.get(id);
-			List<Acl> acls = this.constructObjectAcls(tenant.getServiceAccount(), recordMetadata.getAcl());
-
-			if (!id.equalsIgnoreCase(idWithVersion)) {
-				long previousVersion = Long.parseLong(idWithVersion.split(":")[3]);
-				long currentVersion = currentRecords.get(id).getLatestVersion();
-				if (previousVersion != currentVersion) {
-					lockedRecords.add(idWithVersion);
-					continue;
-				}
-			}
-			validMetadata.add(recordMetadata);
-			Blob blob = storage.get(bucket, recordMetadata.getVersionPath(recordMetadata.getLatestVersion()));
-			originalAcls.put(recordMetadata.getId(), currentRecords.get(id).getAcl());
-			blob.toBuilder().setAcl(acls).build().update();
-		}
-
-		return originalAcls;
-	}
-
-	@Override
-	public void revertObjectMetadata(List<RecordMetadata> recordsMetadata, Map<String, org.opengroup.osdu.core.common.model.entitlements.Acl> originalAcls) {
-		String bucket = getBucketName(this.tenant);
-<<<<<<< HEAD
-		Storage storage = this.storageFactory.getStorage(this.headers.getUserEmail(), tenant.getServiceAccount(), tenant.getProjectId(), tenant.getName(), isImpersonalized);
-=======
-		Storage storage = this.storageFactory.getStorage(this.headers.getUserEmail(), tenant.getServiceAccount(), tenant.getProjectId(), tenant.getName(), properties.isEnableImpersonalization());
->>>>>>> f3b9622f
-
-		for (RecordMetadata recordMetadata : recordsMetadata) {
-			Blob blob = storage.get(bucket, recordMetadata.getVersionPath(recordMetadata.getLatestVersion()));
-			List<Acl> acls = this.constructObjectAcls(tenant.getServiceAccount(), originalAcls.get(recordMetadata.getId()));
-			blob.toBuilder().setAcl(acls).build().update();
-		}
-	}
-
-	@Override
-	public boolean hasAccess(RecordMetadata... records) {
-
-		if (ArrayUtils.isEmpty(records)) {
-			return true;
-		}
-
-		String bucket = getBucketName(this.tenant);
-		for (RecordMetadata record : records) {
-			if (!record.getStatus().equals(RecordState.active)) {
-				continue;
-			}
-
-			if (!record.hasVersion()) {
-				this.log.warning(String.format(RECORD_DOES_NOT_HAVE_VERSIONS_AVAILABLE_MSG, record.getId()));
-				continue;
-			}
-
-			try {
-				String path = record.getVersionPath(record.getLatestVersion());
-<<<<<<< HEAD
-				Blob blob = this.storageFactory.getStorage(this.headers.getUserEmail(), tenant.getServiceAccount(), tenant.getProjectId(), tenant.getName(), isImpersonalized).get(bucket, path);
-=======
-				Blob blob = this.storageFactory.getStorage(this.headers.getUserEmail(), tenant.getServiceAccount(), tenant.getProjectId(), tenant.getName(), properties.isEnableImpersonalization()).get(bucket, path);
->>>>>>> f3b9622f
-				if (blob == null) {
-					throw new StorageException(HttpStatus.SC_NOT_FOUND, String.format("'%s' not found", path));
-				}
-			} catch (StorageException e) {
-				// Before we return false, we have to check whether there is any data
-				// inconsistency then cleanup and check the access again
-				// This makes all the APIs robust to inconsistent data, but will add some
-				// latency
-<<<<<<< HEAD
-				if (!this.hasAccessRobustToDataCorruption(bucket, record, this.storageFactory.getStorage(this.headers.getUserEmail(), tenant.getServiceAccount(), tenant.getProjectId(), tenant.getName(), isImpersonalized))) {
-=======
-				if (!this.hasAccessRobustToDataCorruption(bucket, record, this.storageFactory.getStorage(this.headers.getUserEmail(), tenant.getServiceAccount(), tenant.getProjectId(), tenant.getName(), properties.isEnableImpersonalization()))) {
->>>>>>> f3b9622f
-					return false;
-				}
-			}
-		}
-
-		return true;
-	}
-
-	public boolean hasAccessRobustToDataCorruption(String bucket, RecordMetadata record,
-	                                               Storage storageClientUserCredential) {
-		// Get the latest version from GCS by using datafier service account first,
-		// since gcs API can't distinguish 404 or 403
-		// If datafier can get meaning user does not have permission, if datafier can't
-		// get meaning data has been corrupted
-		// (This is ok for DR, because DR service only revoke the data store written
-		// permission from datafier)
-<<<<<<< HEAD
-		Storage storageClientDatafierCredential = this.storageFactory.getStorage(this.headers.getUserEmail(), tenant.getServiceAccount(), tenant.getProjectId(), tenant.getName(), isImpersonalized);
-=======
-		Storage storageClientDatafierCredential = this.storageFactory.getStorage(this.headers.getUserEmail(), tenant.getServiceAccount(), tenant.getProjectId(), tenant.getName(), properties.isEnableImpersonalization());
->>>>>>> f3b9622f
-		if (storageClientDatafierCredential
-				.get(BlobId.of(bucket, record.getVersionPath(record.getLatestVersion()))) != null) {
-			return false;
-		} else {
-			this.log.warning(String.format(
-					"Record %s's version metadata (%s) is inconsistent with gcs records, it tries to cleanup",
-					record.getId(), String.join(",", record.getGcsVersionPaths())));
-			this.log.info(String.format("Cleanup finished for record %s's metadata", record.getId()));
-			// No files stored in the bucket, then we always allow to access
-			return true;
-		}
-	}
-
-	@Override
-	public String read(RecordMetadata record, Long version, boolean checkDataInconsistency) {
-
-		try {
-			String path = record.getVersionPath(version);
-
-<<<<<<< HEAD
-			byte[] blob = this.storageFactory.getStorage(this.headers.getUserEmail(), tenant.getServiceAccount(), tenant.getProjectId(), tenant.getName(), isImpersonalized).readAllBytes(getBucketName(this.tenant), path);
-=======
-			byte[] blob = this.storageFactory.getStorage(this.headers.getUserEmail(), tenant.getServiceAccount(), tenant.getProjectId(), tenant.getName(), properties.isEnableImpersonalization()).readAllBytes(getBucketName(this.tenant), path);
->>>>>>> f3b9622f
-			return new String(blob, UTF_8);
-
-		} catch (StorageException e) {
-			if (e.getCode() == HttpStatus.SC_FORBIDDEN) {
-				//exception should be generic, logging can be informative
-				throw new AppException(HttpStatus.SC_FORBIDDEN, ACCESS_DENIED_ERROR_REASON, ACCESS_DENIED_ERROR_MSG, e);
-			} else if (e.getCode() == HttpStatus.SC_NOT_FOUND) {
-				String msg = String.format("Record with id '%s' does not exist", record.getId());
-				throw new AppException(HttpStatus.SC_NOT_FOUND, "Record not found", msg);
-			} else {
-				throw new AppException(HttpStatus.SC_INTERNAL_SERVER_ERROR, "Error during record retrieval",
-						"An unexpected error on retrieving the record has occurred", e);
-			}
-		}
-	}
-
-	@Override
-	public Map<String, String> read(Map<String, String> objects) {
-
-		String bucketName = getBucketName(this.tenant);
-
-		Map<String, String> map = new HashMap<>();
-
-		List<Callable<Boolean>> tasks = new ArrayList<>();
-
-		for (Map.Entry<String, String> object : objects.entrySet()) {
-			//have to pass these values separately because of multithreading scenario. 'dpsHeaders' and 'tenant' objects are request scoped (autowired) and
-			//children threads lose their context down the stream, we get a bean creation exception
-			String email = this.headers.getUserEmail();
-			String serviceAccount = this.tenant.getServiceAccount();
-			String projectId = this.tenant.getProjectId();
-			String tenantName = this.tenant.getName();
-			tasks.add(() -> this.readBlobThread(email, serviceAccount, projectId, tenantName, object.getValue(), bucketName, map, object.getKey()));
-		}
-
-		try {
-			this.threadPool.invokeAll(tasks);
-		} catch (InterruptedException e) {
-			Thread.currentThread().interrupt();
-		}
-
-		return map;
-	}
-
-	@Override
-	public Map<String, String> getHash(Collection<RecordMetadata> records) {
-
-		String bucket = getBucketName(this.tenant);
-
-		BlobId[] blobIds = records
-				.stream()
-				.map(rm -> BlobId.of(bucket, rm.getVersionPath(rm.getLatestVersion())))
-				.toArray(BlobId[]::new);
-
-<<<<<<< HEAD
-		List<Blob> blobs = this.storageFactory.getStorage(this.headers.getUserEmail(), tenant.getServiceAccount(), tenant.getProjectId(), tenant.getName(), isImpersonalized).get(blobIds);
-=======
-		List<Blob> blobs = this.storageFactory.getStorage(this.headers.getUserEmail(), tenant.getServiceAccount(), tenant.getProjectId(), tenant.getName(), properties.isEnableImpersonalization()).get(blobIds);
->>>>>>> f3b9622f
-
-		Map<String, String> hashes = new HashMap<>();
-
-		int i = 0;
-		for (RecordMetadata rm : records) {
-			Blob blob = blobs.get(i);
-			String hash = blob == null ? "" : blob.getCrc32c();
-			hashes.put(rm.getId(), hash);
-			i++;
-		}
-
-		return hashes;
-	}
-
-	@Override
-	public void delete(RecordMetadata record) {
-		if (!record.hasVersion()) {
-			this.log.warning(String.format(RECORD_DOES_NOT_HAVE_VERSIONS_AVAILABLE_MSG, record.getId()));
-			return;
-		}
-
-		boolean mustSubmit = false;
-		String bucket = getBucketName(this.tenant);
-<<<<<<< HEAD
-		Storage storage = this.storageFactory.getStorage(this.headers.getUserEmail(), tenant.getServiceAccount(), tenant.getProjectId(), tenant.getName(), isImpersonalized);
-=======
-		Storage storage = this.storageFactory.getStorage(this.headers.getUserEmail(), tenant.getServiceAccount(), tenant.getProjectId(), tenant.getName(), properties.isEnableImpersonalization());
->>>>>>> f3b9622f
-
-		StorageBatch batch = storage.batch();
-
-		try {
-			Blob blob = storage.get(BlobId.of(bucket, record.getVersionPath(record.getLatestVersion())));
-
-			if (blob == null) {
-				String msg = String.format("Record with id '%s' does not exist", record.getId());
-				throw new AppException(HttpStatus.SC_NOT_FOUND, "Record not found", msg);
-			}
-
-			String[] versionFiles = record.getGcsVersionPaths().toArray(new String[record.getGcsVersionPaths().size()]);
-
-			for (String path : versionFiles) {
-				batch.delete(bucket, path);
-				mustSubmit = true;
-			}
-
-		} catch (StorageException e) {
-			throw new AppException(HttpStatus.SC_FORBIDDEN, ACCESS_DENIED_ERROR_REASON, ACCESS_DENIED_ERROR_MSG, e);
-		}
-
-		if (mustSubmit) {
-			batch.submit();
-		}
-	}
-
-	@Override
-	public void deleteVersion(RecordMetadata record, Long version) {
-
-		boolean mustSubmit = false;
-		String bucket = getBucketName(this.tenant);
-<<<<<<< HEAD
-		Storage storage = this.storageFactory.getStorage(this.headers.getUserEmail(), this.tenant.getServiceAccount(), this.tenant.getProjectId(), this.tenant.getName(), isImpersonalized);
-=======
-		Storage storage = this.storageFactory.getStorage(this.headers.getUserEmail(), this.tenant.getServiceAccount(), this.tenant.getProjectId(), this.tenant.getName(), properties.isEnableImpersonalization());
->>>>>>> f3b9622f
-
-		StorageBatch batch = storage.batch();
-
-		try {
-			if (!record.hasVersion()) {
-				this.log.warning(String.format(RECORD_DOES_NOT_HAVE_VERSIONS_AVAILABLE_MSG, record.getId()));
-			}
-
-			Blob blob = storage.get(BlobId.of(bucket, record.getVersionPath(version)));
-
-			if (blob == null) {
-				this.log.warning(String.format("Record with id '%s' does not exist, unable to purge version: %s", record.getId(), version));
-			}
-			batch.delete(bucket, record.getVersionPath(version));
-			mustSubmit = true;
-
-		} catch (StorageException e) {
-			throw new AppException(HttpStatus.SC_FORBIDDEN, ACCESS_DENIED_ERROR_REASON, ACCESS_DENIED_ERROR_MSG, e);
-		}
-
-		if (mustSubmit) {
-			batch.submit();
-		}
-	}
-
-	@Override
-	public boolean isDuplicateRecord(TransferInfo transfer, Map<String, String> hashMap, Map.Entry<RecordMetadata, RecordData> kv) {
-		Gson gson = new Gson();
-		Crc32c checksumGenerator = new Crc32c();
-		RecordMetadata updatedRecordMetadata = kv.getKey();
-		RecordData recordData = kv.getValue();
-		String recordHash = hashMap.get(updatedRecordMetadata.getId());
-
-		String newRecordStr = gson.toJson(recordData);
-		byte[] bytes = newRecordStr.getBytes(StandardCharsets.UTF_8);
-		checksumGenerator.update(bytes, 0, bytes.length);
-		bytes = checksumGenerator.getValueAsBytes();
-		String newHash = new String(encodeBase64(bytes));
-
-		if (newHash.equals(recordHash)) {
-			transfer.getSkippedRecords().add(updatedRecordMetadata.getId());
-			return true;
-		} else {
-			return false;
-		}
-	}
-
-	private boolean writeBlobThread(String userId, String serviceAccount, String projectId, String tenantName, RecordProcessing processing, ObjectMapper mapper, String bucket) {
-
-		RecordMetadata metadata = processing.getRecordMetadata();
-
-		org.opengroup.osdu.core.common.model.entitlements.Acl storageAcl = metadata.getAcl();
-		String objectPath = metadata.getVersionPath(metadata.getLatestVersion());
-
-		List<Acl> acls = this.constructObjectAcls(serviceAccount, storageAcl);
-
-		BlobInfo blobInfo = BlobInfo
-				.newBuilder(bucket, objectPath)
-				.setContentType(MediaType.APPLICATION_JSON_VALUE)
-				.setContentEncoding(UTF_8.toString())
-				.setAcl(acls)
-				.build();
-
-		try {
-			String content = mapper.writeValueAsString(processing.getRecordData());
-<<<<<<< HEAD
-			this.storageFactory.getStorage(userId, serviceAccount, projectId, tenantName, isImpersonalized).create(blobInfo, content.getBytes(UTF_8));
-=======
-			this.storageFactory.getStorage(userId, serviceAccount, projectId, tenantName, properties.isEnableImpersonalization()).create(blobInfo, content.getBytes(UTF_8));
->>>>>>> f3b9622f
-		} catch (StorageException e) {
-			if (e.getCode() == HttpStatus.SC_BAD_REQUEST) {
-				throw new AppException(HttpStatus.SC_BAD_REQUEST, RECORD_WRITING_ERROR_REASON, e.getMessage(), e);
-			}
-
-			if (e.getCode() == HttpStatus.SC_FORBIDDEN) {
-				throw new AppException(HttpStatus.SC_FORBIDDEN, RECORD_WRITING_ERROR_REASON,
-						"User does not have permission to write the records.", e);
-			}
-
-			throw new AppException(HttpStatus.SC_INTERNAL_SERVER_ERROR, RECORD_WRITING_ERROR_REASON,
-					"An unexpected error on writing the record has occurred", e);
-		} catch (JsonProcessingException e) {
-			throw new AppException(HttpStatus.SC_INTERNAL_SERVER_ERROR, RECORD_WRITING_ERROR_REASON,
-					"An unexpected error on writing the record has occurred", e);
-		}
-
-		return true;
-	}
-
-	private boolean readBlobThread(String userId, String serviceAccount, String projectId, String tenantName, String object, String bucket, Map<String, String> map, String recordId) {
-		String[] tokens = object.split("/");
-		String key = tokens[tokens.length - 2];
-
-		try {
-<<<<<<< HEAD
-			String value = new String(this.storageFactory.getStorage(userId, serviceAccount, projectId, tenantName, isImpersonalized).readAllBytes(bucket, object), UTF_8);
-=======
-			String value = new String(this.storageFactory.getStorage(userId, serviceAccount, projectId, tenantName, properties.isEnableImpersonalization()).readAllBytes(bucket, object), UTF_8);
->>>>>>> f3b9622f
-			map.put(key, value);
-		} catch (StorageException e) {
-			map.put(key, null);
-		}
-
-		return true;
-	}
-
-	private static String getBucketName(TenantInfo tenant) {
-		return String.format("%s-records", tenant.getProjectId());
-	}
-
-	private List<Acl> constructObjectAcls(String serviceAccount, org.opengroup.osdu.core.common.model.entitlements.Acl osduAcl) {
-		List<Acl> acls = new ArrayList<>();
-
-		for (String acl : osduAcl.getViewers()) {
-			acls.add(Acl.newBuilder(new Group(acl), Role.READER).build());
-		}
-
-		for (String acl : osduAcl.getOwners()) {
-			acls.add(Acl.newBuilder(new Group(acl), Role.OWNER).build());
-		}
-
-		acls.add(Acl.newBuilder(new User(serviceAccount), Role.OWNER).build());
-		return acls;
-	}
-
+/*
+  Copyright 2020 Google LLC
+  Copyright 2020 EPAM Systems, Inc
+
+  Licensed under the Apache License, Version 2.0 (the "License");
+  you may not use this file except in compliance with the License.
+  You may obtain a copy of the License at
+
+    http://www.apache.org/licenses/LICENSE-2.0
+
+  Unless required by applicable law or agreed to in writing, software
+  distributed under the License is distributed on an "AS IS" BASIS,
+  WITHOUT WARRANTIES OR CONDITIONS OF ANY KIND, either express or implied.
+  See the License for the specific language governing permissions and
+  limitations under the License.
+ */
+
+package org.opengroup.osdu.storage.provider.gcp;
+
+import com.fasterxml.jackson.core.JsonProcessingException;
+import com.fasterxml.jackson.databind.ObjectMapper;
+import com.google.cloud.datastore.Cursor;
+import com.google.cloud.storage.*;
+import com.google.cloud.storage.Acl.Group;
+import com.google.cloud.storage.Acl.Role;
+import com.google.cloud.storage.Acl.User;
+import com.google.cloud.storage.StorageException;
+import com.google.gson.Gson;
+import org.opengroup.osdu.core.common.model.http.DpsHeaders;
+import org.opengroup.osdu.core.common.model.storage.*;
+import org.opengroup.osdu.core.common.logging.JaxRsDpsLog;
+import org.opengroup.osdu.core.gcp.multitenancy.IStorageFactory;
+import org.opengroup.osdu.core.common.util.Crc32c;
+import org.opengroup.osdu.storage.provider.gcp.config.StorageConfigProperties;
+import org.opengroup.osdu.storage.provider.interfaces.ICloudStorage;
+import org.apache.commons.lang3.ArrayUtils;
+import org.apache.http.HttpStatus;
+import org.opengroup.osdu.core.common.model.tenant.TenantInfo;
+import org.opengroup.osdu.storage.provider.interfaces.IRecordsMetadataRepository;
+import org.springframework.beans.factory.annotation.Autowired;
+import org.springframework.beans.factory.annotation.Value;
+import org.springframework.http.MediaType;
+import org.springframework.stereotype.Repository;
+import org.opengroup.osdu.core.common.model.http.AppException;
+
+import java.nio.charset.StandardCharsets;
+import java.util.*;
+import java.util.concurrent.Callable;
+import java.util.concurrent.ExecutionException;
+import java.util.concurrent.ExecutorService;
+import java.util.concurrent.Future;
+
+import static java.nio.charset.StandardCharsets.UTF_8;
+import static org.apache.commons.codec.binary.Base64.encodeBase64;
+
+@Repository
+public class GoogleCloudStorage implements ICloudStorage {
+
+	private static final String RECORD_WRITING_ERROR_REASON = "Error on writing record";
+	private static final String RECORD_DOES_NOT_HAVE_VERSIONS_AVAILABLE_MSG = "Record %s does not have versions available";
+	private static final String ERROR_ON_WRITING_THE_RECORD_HAS_OCCURRED_MSG = "An unexpected error on writing the record has occurred";
+
+	@Value("${PUBSUB_SEARCH_TOPIC}")
+	public String pubsubSearchTopic;
+
+	@Value("${GOOGLE_AUDIENCES}")
+	public String googleAudiences;
+
+	@Value("${STORAGE_HOSTNAME}")
+	public String storageHostname;
+
+	@Autowired
+	private StorageConfigProperties properties;
+
+	@Autowired
+	private DpsHeaders headers;
+
+	@Autowired
+	private TenantInfo tenant;
+
+	@Autowired
+	private IStorageFactory storageFactory;
+
+	@Autowired
+	private IRecordsMetadataRepository<Cursor> recordRepository;
+
+	@Autowired
+	private ExecutorService threadPool;
+
+	@Autowired
+	private JaxRsDpsLog log;
+
+	@Override
+	public void write(RecordProcessing... records) {
+		String bucket = getBucketName(this.tenant);
+
+		ObjectMapper mapper = new ObjectMapper();
+
+		List<Callable<Boolean>> tasks = new ArrayList<>();
+
+		for (RecordProcessing record : records) {
+			//have to pass these values separately because of multithreading scenario. 'dpsHeaders' and 'tenant' objects are request scoped (autowired) and
+			//children threads lose their context down the stream, we get a bean creation exception
+			String email = this.headers.getUserEmail();
+			String serviceAccount = this.tenant.getServiceAccount();
+			String projectId = this.tenant.getProjectId();
+			String tenantName = this.tenant.getName();
+			tasks.add(() -> this.writeBlobThread(email, serviceAccount, projectId, tenantName, record, mapper, bucket));
+		}
+
+		try {
+			List<Future<Boolean>> results = this.threadPool.invokeAll(tasks);
+
+			for (Future<Boolean> future : results) {
+				future.get();
+			}
+
+		} catch (InterruptedException e) {
+			Thread.currentThread().interrupt();
+		} catch (ExecutionException e) {
+			if (e.getCause() instanceof AppException) {
+				throw (AppException) e.getCause();
+			} else {
+				throw new AppException(HttpStatus.SC_INTERNAL_SERVER_ERROR, "Error during record ingestion",
+						ERROR_ON_WRITING_THE_RECORD_HAS_OCCURRED_MSG, e);
+			}
+		}
+	}
+
+	@Override
+	public Map<String, org.opengroup.osdu.core.common.model.entitlements.Acl> updateObjectMetadata(List<RecordMetadata> recordsMetadata, List<String> recordsId, List<RecordMetadata> validMetadata, List<String> lockedRecords, Map<String, String> recordsIdMap) {
+		String bucket = getBucketName(this.tenant);
+		Storage storage = this.storageFactory.getStorage(this.headers.getUserEmail(), tenant.getServiceAccount(), tenant.getProjectId(), tenant.getName(), properties.isEnableImpersonalization());
+		Map<String, org.opengroup.osdu.core.common.model.entitlements.Acl> originalAcls = new HashMap<>();
+		Map<String, RecordMetadata> currentRecords = this.recordRepository.get(recordsId);
+
+		for (RecordMetadata recordMetadata : recordsMetadata) {
+			String id = recordMetadata.getId();
+			String idWithVersion = recordsIdMap.get(id);
+			List<Acl> acls = this.constructObjectAcls(tenant.getServiceAccount(), recordMetadata.getAcl());
+
+			if (!id.equalsIgnoreCase(idWithVersion)) {
+				long previousVersion = Long.parseLong(idWithVersion.split(":")[3]);
+				long currentVersion = currentRecords.get(id).getLatestVersion();
+				if (previousVersion != currentVersion) {
+					lockedRecords.add(idWithVersion);
+					continue;
+				}
+			}
+			validMetadata.add(recordMetadata);
+			Blob blob = storage.get(bucket, recordMetadata.getVersionPath(recordMetadata.getLatestVersion()));
+			originalAcls.put(recordMetadata.getId(), currentRecords.get(id).getAcl());
+			blob.toBuilder().setAcl(acls).build().update();
+		}
+
+		return originalAcls;
+	}
+
+	@Override
+	public void revertObjectMetadata(List<RecordMetadata> recordsMetadata, Map<String, org.opengroup.osdu.core.common.model.entitlements.Acl> originalAcls) {
+		String bucket = getBucketName(this.tenant);
+		Storage storage = this.storageFactory.getStorage(this.headers.getUserEmail(), tenant.getServiceAccount(), tenant.getProjectId(), tenant.getName(), properties.isEnableImpersonalization());
+
+		for (RecordMetadata recordMetadata : recordsMetadata) {
+			Blob blob = storage.get(bucket, recordMetadata.getVersionPath(recordMetadata.getLatestVersion()));
+			List<Acl> acls = this.constructObjectAcls(tenant.getServiceAccount(), originalAcls.get(recordMetadata.getId()));
+			blob.toBuilder().setAcl(acls).build().update();
+		}
+	}
+
+	@Override
+	public boolean hasAccess(RecordMetadata... records) {
+
+		if (ArrayUtils.isEmpty(records)) {
+			return true;
+		}
+
+		String bucket = getBucketName(this.tenant);
+		for (RecordMetadata record : records) {
+			if (!record.getStatus().equals(RecordState.active)) {
+				continue;
+			}
+
+			if (!record.hasVersion()) {
+				this.log.warning(String.format(RECORD_DOES_NOT_HAVE_VERSIONS_AVAILABLE_MSG, record.getId()));
+				continue;
+			}
+
+			try {
+				String path = record.getVersionPath(record.getLatestVersion());
+				Blob blob = this.storageFactory.getStorage(this.headers.getUserEmail(), tenant.getServiceAccount(), tenant.getProjectId(), tenant.getName(), properties.isEnableImpersonalization()).get(bucket, path);
+				if (blob == null) {
+					throw new StorageException(HttpStatus.SC_NOT_FOUND, String.format("'%s' not found", path));
+				}
+			} catch (StorageException e) {
+				// Before we return false, we have to check whether there is any data
+				// inconsistency then cleanup and check the access again
+				// This makes all the APIs robust to inconsistent data, but will add some
+				// latency
+				if (!this.hasAccessRobustToDataCorruption(bucket, record, this.storageFactory.getStorage(this.headers.getUserEmail(), tenant.getServiceAccount(), tenant.getProjectId(), tenant.getName(), properties.isEnableImpersonalization()))) {
+					return false;
+				}
+			}
+		}
+
+		return true;
+	}
+
+	public boolean hasAccessRobustToDataCorruption(String bucket, RecordMetadata record,
+	                                               Storage storageClientUserCredential) {
+		// Get the latest version from GCS by using datafier service account first,
+		// since gcs API can't distinguish 404 or 403
+		// If datafier can get meaning user does not have permission, if datafier can't
+		// get meaning data has been corrupted
+		// (This is ok for DR, because DR service only revoke the data store written
+		// permission from datafier)
+		Storage storageClientDatafierCredential = this.storageFactory.getStorage(this.headers.getUserEmail(), tenant.getServiceAccount(), tenant.getProjectId(), tenant.getName(), properties.isEnableImpersonalization());
+		if (storageClientDatafierCredential
+				.get(BlobId.of(bucket, record.getVersionPath(record.getLatestVersion()))) != null) {
+			return false;
+		} else {
+			this.log.warning(String.format(
+					"Record %s's version metadata (%s) is inconsistent with gcs records, it tries to cleanup",
+					record.getId(), String.join(",", record.getGcsVersionPaths())));
+			this.log.info(String.format("Cleanup finished for record %s's metadata", record.getId()));
+			// No files stored in the bucket, then we always allow to access
+			return true;
+		}
+	}
+
+	@Override
+	public String read(RecordMetadata record, Long version, boolean checkDataInconsistency) {
+
+		try {
+			String path = record.getVersionPath(version);
+
+			byte[] blob = this.storageFactory.getStorage(this.headers.getUserEmail(), tenant.getServiceAccount(), tenant.getProjectId(), tenant.getName(), properties.isEnableImpersonalization()).readAllBytes(getBucketName(this.tenant), path);
+			return new String(blob, UTF_8);
+
+		} catch (StorageException e) {
+			if (e.getCode() == HttpStatus.SC_FORBIDDEN) {
+				//exception should be generic, logging can be informative
+				throw new AppException(HttpStatus.SC_FORBIDDEN, ACCESS_DENIED_ERROR_REASON, ACCESS_DENIED_ERROR_MSG, e);
+			} else if (e.getCode() == HttpStatus.SC_NOT_FOUND) {
+				String msg = String.format("Record with id '%s' does not exist", record.getId());
+				throw new AppException(HttpStatus.SC_NOT_FOUND, "Record not found", msg);
+			} else {
+				throw new AppException(HttpStatus.SC_INTERNAL_SERVER_ERROR, "Error during record retrieval",
+						"An unexpected error on retrieving the record has occurred", e);
+			}
+		}
+	}
+
+	@Override
+	public Map<String, String> read(Map<String, String> objects) {
+
+		String bucketName = getBucketName(this.tenant);
+
+		Map<String, String> map = new HashMap<>();
+
+		List<Callable<Boolean>> tasks = new ArrayList<>();
+
+		for (Map.Entry<String, String> object : objects.entrySet()) {
+			//have to pass these values separately because of multithreading scenario. 'dpsHeaders' and 'tenant' objects are request scoped (autowired) and
+			//children threads lose their context down the stream, we get a bean creation exception
+			String email = this.headers.getUserEmail();
+			String serviceAccount = this.tenant.getServiceAccount();
+			String projectId = this.tenant.getProjectId();
+			String tenantName = this.tenant.getName();
+			tasks.add(() -> this.readBlobThread(email, serviceAccount, projectId, tenantName, object.getValue(), bucketName, map, object.getKey()));
+		}
+
+		try {
+			this.threadPool.invokeAll(tasks);
+		} catch (InterruptedException e) {
+			Thread.currentThread().interrupt();
+		}
+
+		return map;
+	}
+
+	@Override
+	public Map<String, String> getHash(Collection<RecordMetadata> records) {
+
+		String bucket = getBucketName(this.tenant);
+
+		BlobId[] blobIds = records
+				.stream()
+				.map(rm -> BlobId.of(bucket, rm.getVersionPath(rm.getLatestVersion())))
+				.toArray(BlobId[]::new);
+
+		List<Blob> blobs = this.storageFactory.getStorage(this.headers.getUserEmail(), tenant.getServiceAccount(), tenant.getProjectId(), tenant.getName(), properties.isEnableImpersonalization()).get(blobIds);
+
+		Map<String, String> hashes = new HashMap<>();
+
+		int i = 0;
+		for (RecordMetadata rm : records) {
+			Blob blob = blobs.get(i);
+			String hash = blob == null ? "" : blob.getCrc32c();
+			hashes.put(rm.getId(), hash);
+			i++;
+		}
+
+		return hashes;
+	}
+
+	@Override
+	public void delete(RecordMetadata record) {
+		if (!record.hasVersion()) {
+			this.log.warning(String.format(RECORD_DOES_NOT_HAVE_VERSIONS_AVAILABLE_MSG, record.getId()));
+			return;
+		}
+
+		boolean mustSubmit = false;
+		String bucket = getBucketName(this.tenant);
+		Storage storage = this.storageFactory.getStorage(this.headers.getUserEmail(), tenant.getServiceAccount(), tenant.getProjectId(), tenant.getName(), properties.isEnableImpersonalization());
+
+		StorageBatch batch = storage.batch();
+
+		try {
+			Blob blob = storage.get(BlobId.of(bucket, record.getVersionPath(record.getLatestVersion())));
+
+			if (blob == null) {
+				String msg = String.format("Record with id '%s' does not exist", record.getId());
+				throw new AppException(HttpStatus.SC_NOT_FOUND, "Record not found", msg);
+			}
+
+			String[] versionFiles = record.getGcsVersionPaths().toArray(new String[record.getGcsVersionPaths().size()]);
+
+			for (String path : versionFiles) {
+				batch.delete(bucket, path);
+				mustSubmit = true;
+			}
+
+		} catch (StorageException e) {
+			throw new AppException(HttpStatus.SC_FORBIDDEN, ACCESS_DENIED_ERROR_REASON, ACCESS_DENIED_ERROR_MSG, e);
+		}
+
+		if (mustSubmit) {
+			batch.submit();
+		}
+	}
+
+	@Override
+	public void deleteVersion(RecordMetadata record, Long version) {
+
+		boolean mustSubmit = false;
+		String bucket = getBucketName(this.tenant);
+		Storage storage = this.storageFactory.getStorage(this.headers.getUserEmail(), this.tenant.getServiceAccount(), this.tenant.getProjectId(), this.tenant.getName(), properties.isEnableImpersonalization());
+
+		StorageBatch batch = storage.batch();
+
+		try {
+			if (!record.hasVersion()) {
+				this.log.warning(String.format(RECORD_DOES_NOT_HAVE_VERSIONS_AVAILABLE_MSG, record.getId()));
+			}
+
+			Blob blob = storage.get(BlobId.of(bucket, record.getVersionPath(version)));
+
+			if (blob == null) {
+				this.log.warning(String.format("Record with id '%s' does not exist, unable to purge version: %s", record.getId(), version));
+			}
+			batch.delete(bucket, record.getVersionPath(version));
+			mustSubmit = true;
+
+		} catch (StorageException e) {
+			throw new AppException(HttpStatus.SC_FORBIDDEN, ACCESS_DENIED_ERROR_REASON, ACCESS_DENIED_ERROR_MSG, e);
+		}
+
+		if (mustSubmit) {
+			batch.submit();
+		}
+	}
+
+	@Override
+	public boolean isDuplicateRecord(TransferInfo transfer, Map<String, String> hashMap, Map.Entry<RecordMetadata, RecordData> kv) {
+		Gson gson = new Gson();
+		Crc32c checksumGenerator = new Crc32c();
+		RecordMetadata updatedRecordMetadata = kv.getKey();
+		RecordData recordData = kv.getValue();
+		String recordHash = hashMap.get(updatedRecordMetadata.getId());
+
+		String newRecordStr = gson.toJson(recordData);
+		byte[] bytes = newRecordStr.getBytes(StandardCharsets.UTF_8);
+		checksumGenerator.update(bytes, 0, bytes.length);
+		bytes = checksumGenerator.getValueAsBytes();
+		String newHash = new String(encodeBase64(bytes));
+
+		if (newHash.equals(recordHash)) {
+			transfer.getSkippedRecords().add(updatedRecordMetadata.getId());
+			return true;
+		} else {
+			return false;
+		}
+	}
+
+	private boolean writeBlobThread(String userId, String serviceAccount, String projectId, String tenantName, RecordProcessing processing, ObjectMapper mapper, String bucket) {
+
+		RecordMetadata metadata = processing.getRecordMetadata();
+
+		org.opengroup.osdu.core.common.model.entitlements.Acl storageAcl = metadata.getAcl();
+		String objectPath = metadata.getVersionPath(metadata.getLatestVersion());
+
+		List<Acl> acls = this.constructObjectAcls(serviceAccount, storageAcl);
+
+		BlobInfo blobInfo = BlobInfo
+				.newBuilder(bucket, objectPath)
+				.setContentType(MediaType.APPLICATION_JSON_VALUE)
+				.setContentEncoding(UTF_8.toString())
+				.setAcl(acls)
+				.build();
+
+		try {
+			String content = mapper.writeValueAsString(processing.getRecordData());
+			this.storageFactory.getStorage(userId, serviceAccount, projectId, tenantName, properties.isEnableImpersonalization()).create(blobInfo, content.getBytes(UTF_8));
+		} catch (StorageException e) {
+			if (e.getCode() == HttpStatus.SC_BAD_REQUEST) {
+				throw new AppException(HttpStatus.SC_BAD_REQUEST, RECORD_WRITING_ERROR_REASON, e.getMessage(), e);
+			}
+
+			if (e.getCode() == HttpStatus.SC_FORBIDDEN) {
+				throw new AppException(HttpStatus.SC_FORBIDDEN, RECORD_WRITING_ERROR_REASON,
+						"User does not have permission to write the records.", e);
+			}
+
+			throw new AppException(HttpStatus.SC_INTERNAL_SERVER_ERROR, RECORD_WRITING_ERROR_REASON,
+					"An unexpected error on writing the record has occurred", e);
+		} catch (JsonProcessingException e) {
+			throw new AppException(HttpStatus.SC_INTERNAL_SERVER_ERROR, RECORD_WRITING_ERROR_REASON,
+					"An unexpected error on writing the record has occurred", e);
+		}
+
+		return true;
+	}
+
+	private boolean readBlobThread(String userId, String serviceAccount, String projectId, String tenantName, String object, String bucket, Map<String, String> map, String recordId) {
+		String[] tokens = object.split("/");
+		String key = tokens[tokens.length - 2];
+
+		try {
+			String value = new String(this.storageFactory.getStorage(userId, serviceAccount, projectId, tenantName, properties.isEnableImpersonalization()).readAllBytes(bucket, object), UTF_8);
+			map.put(key, value);
+		} catch (StorageException e) {
+			map.put(key, null);
+		}
+
+		return true;
+	}
+
+	private static String getBucketName(TenantInfo tenant) {
+		return String.format("%s-records", tenant.getProjectId());
+	}
+
+	private List<Acl> constructObjectAcls(String serviceAccount, org.opengroup.osdu.core.common.model.entitlements.Acl osduAcl) {
+		List<Acl> acls = new ArrayList<>();
+
+		for (String acl : osduAcl.getViewers()) {
+			acls.add(Acl.newBuilder(new Group(acl), Role.READER).build());
+		}
+
+		for (String acl : osduAcl.getOwners()) {
+			acls.add(Acl.newBuilder(new Group(acl), Role.OWNER).build());
+		}
+
+		acls.add(Acl.newBuilder(new User(serviceAccount), Role.OWNER).build());
+		return acls;
+	}
+
 }