package org.opengroup.osdu.storage.provider.gcp;

import com.google.cloud.datastore.Cursor;
import com.google.cloud.storage.Blob;
import com.google.cloud.storage.Storage;
import com.google.common.collect.Lists;
import org.junit.Before;
import org.junit.Test;
import org.junit.runner.RunWith;

import org.mockito.InjectMocks;
import org.mockito.Mock;
import org.mockito.runners.MockitoJUnitRunner;
import org.mockito.stubbing.Answer;
import org.opengroup.osdu.core.common.logging.JaxRsDpsLog;
import org.opengroup.osdu.core.common.model.entitlements.Acl;
import org.opengroup.osdu.core.common.model.http.DpsHeaders;
import org.opengroup.osdu.core.common.model.storage.RecordMetadata;

import org.opengroup.osdu.core.common.model.tenant.TenantInfo;
import org.opengroup.osdu.core.gcp.multitenancy.IStorageFactory;
import org.opengroup.osdu.storage.provider.gcp.config.StorageConfigProperties;
import org.opengroup.osdu.storage.provider.interfaces.IRecordsMetadataRepository;

import java.util.*;
import java.util.concurrent.Callable;
import java.util.concurrent.ExecutorService;

import static org.junit.Assert.*;
import static org.mockito.Matchers.any;
import static org.mockito.Matchers.eq;
import static org.mockito.Mockito.*;
import static org.mockito.Mockito.times;

@RunWith(MockitoJUnitRunner.class)
public class GoogleCloudStorageTest {

    private static final String PROJECT_ID = "anyProject";
    private static final String BUCKET = "anyProject-records";
    private static final String SERVICE_ACCOUNT = "test@tenant1.com";
    private static final String KIND = "kind";

    private static final String PATH_1 = "kind/id/123";
    private static final String PATH_2 = "kind/id/456";
    private static final String PATH_3 = "kind/id/789";
    private static final String PATH_3_CHANGED = "kind/id/890";

    private static final String ACL_VIEWER_1 = "v1@tenant1.gmail.com";
    private static final String ACL_VIEWER_2 = "v2@tenant1.gmail.com";
    private static final String ACL_OWNER_1 = "o1@tenant1.gmail.com";
    private static final String ACL_OWNER_2 = "o2@tenant1.gmail.com";

    private Acl acl;

    @Mock
    private DpsHeaders headers;

    @Mock
    private Storage storage;

    @Mock
    private StorageConfigProperties properties;

    @Mock
    private IRecordsMetadataRepository<Cursor> recordRepository;

    @Mock
    private TenantInfo tenant;

    @Mock
    private IStorageFactory storageFactory;

    @Mock
    private JaxRsDpsLog log;

    @Mock
    private ExecutorService threadPool;

    @InjectMocks
    private GoogleCloudStorage sut;

    @Before
    @SuppressWarnings("unchecked")
    public void setup() throws Exception {
<<<<<<< HEAD

=======
        when(this.properties.isEnableImpersonalization()).thenReturn(false);
>>>>>>> f3b9622f
        when(this.storageFactory.getStorage(any(), eq(SERVICE_ACCOUNT), eq(PROJECT_ID), any(), any())).thenReturn(this.storage);

        this.acl = new Acl();
        this.acl.setViewers(new String[]{ACL_VIEWER_1, ACL_VIEWER_2});
        this.acl.setOwners(new String[]{ACL_OWNER_1, ACL_OWNER_2});

        when(this.tenant.getProjectId()).thenReturn(PROJECT_ID);
        when(this.tenant.getServiceAccount()).thenReturn(SERVICE_ACCOUNT);

        doAnswer((Answer<Object>) invocation -> {
            List<Callable<?>> tasks = (List<Callable<?>>) invocation.getArguments()[0];
            tasks.forEach(t -> {
                try {
                    t.call();
                } catch (Exception ignored) {
                }
            });
            return Lists.newArrayList();
        }).when(this.threadPool).invokeAll(any(Collection.class));
    }

    @Test
    public void should_updateObjectAcls_provideNewStorageAcls() {
        RecordMetadata metadata1 = new RecordMetadata();
        metadata1.setId("id1");
        metadata1.setKind(KIND);
        metadata1.setAcl(this.acl);
        metadata1.setGcsVersionPaths(Lists.newArrayList(PATH_1));

        RecordMetadata metadata2 = new RecordMetadata();
        metadata2.setId("id2");
        metadata2.setKind(KIND);
        metadata2.setAcl(this.acl);
        metadata2.setGcsVersionPaths(Lists.newArrayList(PATH_2));

        RecordMetadata metadata3 = new RecordMetadata();
        metadata3.setId("id3");
        metadata3.setKind(KIND);
        metadata3.setAcl(this.acl);
        metadata3.setGcsVersionPaths(Lists.newArrayList(PATH_3));

        List<RecordMetadata> recordMetadataList = new ArrayList<>();
        recordMetadataList.add(metadata1);
        recordMetadataList.add(metadata2);
        recordMetadataList.add(metadata3);

        Blob blob = mock(Blob.class);
        when(this.storage.get(BUCKET, PATH_1)).thenReturn(blob);
        when(this.storage.get(BUCKET, PATH_2)).thenReturn(blob);
        when(this.storage.get(BUCKET, PATH_3)).thenReturn(blob);

        Blob.Builder blobBuilder = mock(Blob.Builder.class, RETURNS_DEEP_STUBS);
        when(blob.toBuilder()).thenReturn(blobBuilder);
        when(blobBuilder.setAcl(any())).thenReturn(blobBuilder);

        List<String> recordsId = new ArrayList<>();
        recordsId.add("id1");
        recordsId.add("id2");
        recordsId.add("id3");

        List<String> lockedRecords = new ArrayList<>();
        List<RecordMetadata> validMetadata = new ArrayList<>();

        Map<String, RecordMetadata> currentRecords = new HashMap<>();
        currentRecords.put("id1", metadata1);
        currentRecords.put("id2", metadata2);
        currentRecords.put("id3", metadata3);

        Map<String, String> idMap = new HashMap<>();
        idMap.put("id1", "id1");
        idMap.put("id2", "id2");
        idMap.put("id3", "id3");

        when(this.recordRepository.get(recordsId)).thenReturn(currentRecords);
        Map<String, Acl> originalAcls = this.sut.updateObjectMetadata(recordMetadataList, recordsId, validMetadata, lockedRecords, idMap);
        assertEquals(3, originalAcls.size());
        assertEquals(0, lockedRecords.size());
        verify(blobBuilder, times(3)).setAcl(any());
    }

    @Test
    public void should_passLockedRecord_whenOneRecordVersionChanged() {
        RecordMetadata metadata1 = new RecordMetadata();
        metadata1.setId("id1:unit:test");
        metadata1.setKind(KIND);
        metadata1.setAcl(this.acl);
        metadata1.setGcsVersionPaths(Lists.newArrayList(PATH_1));

        RecordMetadata metadata2 = new RecordMetadata();
        metadata2.setId("id2:unit:test");
        metadata2.setKind(KIND);
        metadata2.setAcl(this.acl);
        metadata2.setGcsVersionPaths(Lists.newArrayList(PATH_2));

        RecordMetadata metadata3 = new RecordMetadata();
        metadata3.setId("id3:unit:test");
        metadata3.setKind(KIND);
        metadata3.setAcl(this.acl);
        metadata3.setGcsVersionPaths(Lists.newArrayList(PATH_3));

        RecordMetadata metadata3changed = new RecordMetadata();
        metadata3changed.setId("id3:unit:test");
        metadata3changed.setKind(KIND);
        metadata3changed.setAcl(this.acl);
        metadata3changed.setGcsVersionPaths(Lists.newArrayList(PATH_3_CHANGED));

        List<RecordMetadata> recordMetadataList = new ArrayList<>();
        recordMetadataList.add(metadata1);
        recordMetadataList.add(metadata2);
        recordMetadataList.add(metadata3);

        Blob blob = mock(Blob.class);
        when(this.storage.get(BUCKET, PATH_1)).thenReturn(blob);
        when(this.storage.get(BUCKET, PATH_2)).thenReturn(blob);
        when(this.storage.get(BUCKET, PATH_3)).thenReturn(blob);

        Blob.Builder blobBuilder = mock(Blob.Builder.class, RETURNS_DEEP_STUBS);
        when(blob.toBuilder()).thenReturn(blobBuilder);
        when(blobBuilder.setAcl(any())).thenReturn(blobBuilder);

        List<String> recordsId = new ArrayList<>();
        recordsId.add("id1:unit:test:123");
        recordsId.add("id2:unit:test:456");
        recordsId.add("id3:unit:test:789");

        List<String> lockedRecords = new ArrayList<>();
        List<RecordMetadata> validMetadata = new ArrayList<>();

        Map<String, RecordMetadata> currentRecords = new HashMap<>();
        currentRecords.put("id1:unit:test", metadata1);
        currentRecords.put("id2:unit:test", metadata2);
        currentRecords.put("id3:unit:test", metadata3changed);

        Map<String, String> idMap = new HashMap<>();
        idMap.put("id1:unit:test", "id1:unit:test:123");
        idMap.put("id2:unit:test", "id2:unit:test:456");
        idMap.put("id3:unit:test", "id3:unit:test:789");

        when(this.recordRepository.get(anyList())).thenReturn(currentRecords);
        Map<String, Acl> originalAcls = this.sut.updateObjectMetadata(recordMetadataList, recordsId, validMetadata, lockedRecords, idMap);
        assertEquals(2, originalAcls.size());
        assertEquals(1, lockedRecords.size());
        assertEquals(2, validMetadata.size());
        verify(blobBuilder, times(2)).setAcl(any());
    }

    @Test
    public void should_revertObjectAcls_provideOriginalAclMap() {
        RecordMetadata metadata1 = new RecordMetadata();
        metadata1.setId("id1");
        metadata1.setKind(KIND);
        metadata1.setAcl(this.acl);
        metadata1.setGcsVersionPaths(Lists.newArrayList(PATH_1));

        RecordMetadata metadata2 = new RecordMetadata();
        metadata2.setId("id2");
        metadata2.setKind(KIND);
        metadata2.setAcl(this.acl);
        metadata2.setGcsVersionPaths(Lists.newArrayList(PATH_2));

        RecordMetadata metadata3 = new RecordMetadata();
        metadata3.setId("id3");
        metadata3.setKind(KIND);
        metadata3.setAcl(this.acl);
        metadata3.setGcsVersionPaths(Lists.newArrayList(PATH_3));

        List<RecordMetadata> recordMetadataList = new ArrayList<>();
        recordMetadataList.add(metadata1);
        recordMetadataList.add(metadata2);
        recordMetadataList.add(metadata3);

        Map<String, Acl> originalAcls = new HashMap<>();
        originalAcls.put("id1", this.acl);
        originalAcls.put("id2", this.acl);
        originalAcls.put("id3", this.acl);

        Blob blob = mock(Blob.class);
        when(this.storage.get(BUCKET, PATH_1)).thenReturn(blob);
        when(this.storage.get(BUCKET, PATH_2)).thenReturn(blob);
        when(this.storage.get(BUCKET, PATH_3)).thenReturn(blob);

        Blob.Builder blobBuilder = mock(Blob.Builder.class, RETURNS_DEEP_STUBS);
        when(blob.toBuilder()).thenReturn(blobBuilder);
        when(blobBuilder.setAcl(any())).thenReturn(blobBuilder);

        this.sut.revertObjectMetadata(recordMetadataList, originalAcls);
        verify(blobBuilder, times(3)).setAcl(any());
    }
}<|MERGE_RESOLUTION|>--- conflicted
+++ resolved
@@ -82,11 +82,7 @@
     @Before
     @SuppressWarnings("unchecked")
     public void setup() throws Exception {
-<<<<<<< HEAD
-
-=======
         when(this.properties.isEnableImpersonalization()).thenReturn(false);
->>>>>>> f3b9622f
         when(this.storageFactory.getStorage(any(), eq(SERVICE_ACCOUNT), eq(PROJECT_ID), any(), any())).thenReturn(this.storage);
 
         this.acl = new Acl();
