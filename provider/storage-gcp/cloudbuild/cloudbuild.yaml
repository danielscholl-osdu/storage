--- conflicted
+++ resolved
@@ -1,3 +1,4 @@
+
 # Copyright 2020 Google LLC
 # Copyright 2017-2019, Schlumberger
 # Copyright 2020 EPAM
@@ -20,21 +21,11 @@
             'build',
             '--build-arg', 'PROVIDER_NAME=${_PROVIDER_NAME}',
             '--build-arg', 'PORT=${_PORT}',
-<<<<<<< HEAD
-            '-t', 'gcr.io/$PROJECT_ID/${_APPLICATION_NAME}/storage-${_PROVIDER_NAME}:${_SHORT_SHA}',
-            '-t', 'gcr.io/$PROJECT_ID/${_APPLICATION_NAME}/storage-${_PROVIDER_NAME}:latest',
-            '-f', 'provider/storage-${_PROVIDER_NAME}/cloudbuild/Dockerfile.cloudbuild',
-=======
             '-t', 'gcr.io/$PROJECT_ID/${_APPLICATION_NAME}/${_GCP_SERVICE}-${_PROVIDER_NAME}:${_SHORT_SHA}',
             '-t', 'gcr.io/$PROJECT_ID/${_APPLICATION_NAME}/${_GCP_SERVICE}-${_PROVIDER_NAME}:latest',
             '-f', 'provider/${_GCP_SERVICE}-${_PROVIDER_NAME}/cloudbuild/Dockerfile.cloudbuild',
->>>>>>> 5cce2c1b
             '.'
     ]
 
 images:
-<<<<<<< HEAD
-  - 'gcr.io/$PROJECT_ID/${_APPLICATION_NAME}/storage-${_PROVIDER_NAME}'
-=======
-  - 'gcr.io/$PROJECT_ID/${_APPLICATION_NAME}/${_GCP_SERVICE}-${_PROVIDER_NAME}'
->>>>>>> 5cce2c1b
+  - 'gcr.io/$PROJECT_ID/${_APPLICATION_NAME}/${_GCP_SERVICE}-${_PROVIDER_NAME}'