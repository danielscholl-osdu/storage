--- conflicted
+++ resolved
@@ -69,11 +69,7 @@
         <dependency>
             <groupId>org.opengroup.osdu.core.aws</groupId>
             <artifactId>os-core-lib-aws</artifactId>
-<<<<<<< HEAD
             <version>0.23.0-dhudsons-notification-refactor-SNAPSHOT</version>
-=======
-            <version>0.23.0</version>
->>>>>>> e487b2ac
         </dependency>
         <dependency>
             <groupId>org.opengroup.osdu</groupId>
