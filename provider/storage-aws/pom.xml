--- conflicted
+++ resolved
@@ -35,11 +35,7 @@
         <aws.version>1.11.1018</aws.version>
         <deployment.environment>dev</deployment.environment>
         <version.number>0.14.0-SNAPSHOT</version.number>
-<<<<<<< HEAD
-        <os-core-common.version>0.13.0-rc3</os-core-common.version>
-=======
         <os-core-common.version>0.13.0</os-core-common.version>
->>>>>>> 92373fa6
     </properties>
 
     <dependencyManagement>
