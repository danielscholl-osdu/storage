<?xml version="1.0" encoding="UTF-8"?>

<!--
  Copyright © 2020 Amazon Web Services

  Licensed under the Apache License, Version 2.0 (the "License");
  you may not use this file except in compliance with the License.
  You may obtain a copy of the License at

       http://www.apache.org/licenses/LICENSE-2.0

  Unless required by applicable law or agreed to in writing, software
  distributed under the License is distributed on an "AS IS" BASIS,
  WITHOUT WARRANTIES OR CONDITIONS OF ANY KIND, either express or implied.
  See the License for the specific language governing permissions and
  limitations under the License.
  -->

<project xmlns="http://maven.apache.org/POM/4.0.0" xmlns:xsi="http://www.w3.org/2001/XMLSchema-instance" xsi:schemaLocation="http://maven.apache.org/POM/4.0.0 http://maven.apache.org/xsd/maven-4.0.0.xsd">

    <parent>
        <artifactId>os-storage</artifactId>
        <groupId>org.opengroup.osdu</groupId>
        <version>0.21.0-SNAPSHOT</version>
        <relativePath>../../pom.xml</relativePath>
    </parent>

    <modelVersion>4.0.0</modelVersion>
    <artifactId>storage-aws</artifactId>
    <description>Storage service on AWS</description>
    <version>0.21.0-SNAPSHOT</version>
    <packaging>jar</packaging>

    <properties>
        <aws.version>1.11.1018</aws.version>
        <deployment.environment>dev</deployment.environment>
<<<<<<< HEAD
        <version.number>0.20.0-SNAPSHOT</version.number>
        <spring-webmvc.version>5.3.26</spring-webmvc.version>
=======
        <version.number>0.21.0-SNAPSHOT</version.number>
        <spring-webmvc.version>5.3.22</spring-webmvc.version>
>>>>>>> 47d0fec1
    </properties>

    <dependencyManagement>
        <dependencies>
            <dependency>
                <groupId>com.amazonaws</groupId>
                <artifactId>aws-java-sdk-bom</artifactId>
                <version>${aws.version}</version>
                <type>pom</type>
                <scope>import</scope>
            </dependency>
            <dependency>
                <groupId>org.opengroup.osdu</groupId>
                <artifactId>os-core-common</artifactId>
                <version>${os-core-common.version}</version>
                <type>pom</type>
                <scope>import</scope>
            </dependency>
        </dependencies>
    </dependencyManagement>

    <dependencies>
        <!-- Internal packages -->
        <dependency>
            <groupId>org.opengroup.osdu</groupId>
            <artifactId>os-core-common</artifactId>
        </dependency>
        <dependency>
            <groupId>org.opengroup.osdu.core.aws</groupId>
            <artifactId>os-core-lib-aws</artifactId>
            <version>0.21.0-SNAPSHOT</version>
        </dependency>
        <dependency>
            <groupId>org.opengroup.osdu</groupId>
            <artifactId>storage-core</artifactId>
            <version>${version.number}</version>
            <exclusions>
                <exclusion>
                    <groupId>org.powermock</groupId>
                    <artifactId>powermock-api-mockito</artifactId>
                </exclusion>
                <exclusion>
                    <groupId>org.mockito</groupId>
                    <artifactId>mockito-all</artifactId>
                </exclusion>
            </exclusions>
        </dependency>
        <!-- AWS managed packages -->
        <dependency>
            <groupId>com.amazonaws</groupId>
            <artifactId>aws-java-sdk</artifactId>
            <version>${aws.version}</version>
        </dependency>
        <dependency>
            <groupId>com.amazonaws</groupId>
            <artifactId>aws-java-sdk-dynamodb</artifactId>
        </dependency>
        <dependency>
            <groupId>com.amazonaws</groupId>
            <artifactId>aws-java-sdk-s3</artifactId>
        </dependency>
        <dependency>
            <groupId>com.amazonaws</groupId>
            <artifactId>aws-java-sdk-sns</artifactId>
        </dependency>
        <dependency>
            <groupId>com.amazonaws</groupId>
            <artifactId>aws-java-sdk-cognitoidentity</artifactId>
        </dependency>

        <!-- Third party Apache 2.0 license packages -->
        <dependency>
            <groupId>org.springframework.boot</groupId>
            <artifactId>spring-boot-starter-security</artifactId>
        </dependency>
        <dependency>
            <groupId>org.springframework.security</groupId>
            <artifactId>spring-security-oauth2-client</artifactId>
        </dependency>
        <dependency>
            <groupId>org.springframework.security</groupId>
            <artifactId>spring-security-oauth2-jose</artifactId>
        </dependency>
        <dependency>
            <groupId>org.springframework.data</groupId>
            <artifactId>spring-data-commons</artifactId>
            <scope>compile</scope>
        </dependency>
        <dependency>
            <groupId>javax.inject</groupId>
            <artifactId>javax.inject</artifactId>
            <version>1</version>
        </dependency>
        <dependency>
            <groupId>org.projectlombok</groupId>
            <artifactId>lombok</artifactId>
        </dependency>
        <dependency>
            <groupId>org.springframework</groupId>
            <artifactId>spring-webmvc</artifactId>
            <version>${spring-webmvc.version}</version>
        </dependency>

        <!-- Testing packages -->
        <dependency>
            <groupId>junit</groupId>
            <artifactId>junit</artifactId>
            <version>4.12</version>
            <scope>test</scope>
        </dependency>
        <dependency>
            <groupId>org.mockito</groupId>
            <artifactId>mockito-core</artifactId>
            <version>3.9.0</version>
            <scope>test</scope>
        </dependency>
        <dependency>
            <groupId>org.powermock</groupId>
            <artifactId>powermock-module-junit4</artifactId>
            <version>2.0.2</version>
        </dependency>
        <dependency>
            <groupId>org.springframework.boot</groupId>
            <artifactId>spring-boot-starter-test</artifactId>
            <scope>test</scope>
        </dependency>
        <dependency>
            <groupId>org.springframework.security</groupId>
            <artifactId>spring-security-test</artifactId>
            <scope>test</scope>
        </dependency>
        <dependency>
            <groupId>de.flapdoodle.embed</groupId>
            <artifactId>de.flapdoodle.embed.mongo</artifactId>
            <scope>test</scope>
        </dependency>
    </dependencies>

    <build>
        <plugins>
            <plugin>
                <groupId>org.springframework.boot</groupId>
                <artifactId>spring-boot-maven-plugin</artifactId>
                <version>2.7.4</version>
                <executions>
                    <execution>
                        <goals>
                            <goal>repackage</goal>
                        </goals>
                        <configuration>
                            <classifier>spring-boot</classifier>
                            <mainClass>org.opengroup.osdu.storage.StorageApplication</mainClass>
                        </configuration>
                    </execution>
                </executions>
            </plugin>
            <plugin>
                <groupId>org.owasp</groupId>
                <artifactId>dependency-check-maven</artifactId>
                <version>7.4.4</version>
                <configuration>
                    <!-- .Disable Net content-->
                    <assemblyAnalyzerEnabled>false</assemblyAnalyzerEnabled>
                    <nugetconfAnalyzerEnabled>false</nugetconfAnalyzerEnabled>
                    <nuspecAnalyzerEnabled>false</nuspecAnalyzerEnabled>
                </configuration>
                <executions>
                    <execution>
                        <goals>
                            <goal>check</goal>
                        </goals>
                    </execution>
                </executions>
            </plugin>
        </plugins>
    </build>

</project><|MERGE_RESOLUTION|>--- conflicted
+++ resolved
@@ -34,13 +34,8 @@
     <properties>
         <aws.version>1.11.1018</aws.version>
         <deployment.environment>dev</deployment.environment>
-<<<<<<< HEAD
-        <version.number>0.20.0-SNAPSHOT</version.number>
-        <spring-webmvc.version>5.3.26</spring-webmvc.version>
-=======
         <version.number>0.21.0-SNAPSHOT</version.number>
         <spring-webmvc.version>5.3.22</spring-webmvc.version>
->>>>>>> 47d0fec1
     </properties>
 
     <dependencyManagement>
