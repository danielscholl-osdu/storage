--- conflicted
+++ resolved
@@ -44,10 +44,7 @@
         <dependency>
             <groupId>org.opengroup.osdu.core.aws</groupId>
             <artifactId>os-core-lib-aws</artifactId>
-<<<<<<< HEAD
             <version>4.1.0</version>
-=======
-            <version>4.0.0</version>
             <exclusions>
                 <exclusion>
                     <groupId>net.minidev</groupId>
@@ -62,7 +59,6 @@
                     <artifactId>netty-handler</artifactId>
                 </exclusion>
             </exclusions>
->>>>>>> 0a17b6be
         </dependency>
          <dependency>
              <groupId>org.opengroup.osdu</groupId>
