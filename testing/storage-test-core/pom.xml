<?xml version="1.0" encoding="UTF-8"?>
<!--
  Copyright 2017-2019, Schlumberger

  Licensed under the Apache License, Version 2.0 (the "License");
  you may not use this file except in compliance with the License.
  You may obtain a copy of the License at

       http://www.apache.org/licenses/LICENSE-2.0

  Unless required by applicable law or agreed to in writing, software
  distributed under the License is distributed on an "AS IS" BASIS,
  WITHOUT WARRANTIES OR CONDITIONS OF ANY KIND, either express or implied.
  See the License for the specific language governing permissions and
  limitations under the License.
-->
<project xmlns="http://maven.apache.org/POM/4.0.0" xmlns:xsi="http://www.w3.org/2001/XMLSchema-instance" xsi:schemaLocation="http://maven.apache.org/POM/4.0.0 http://maven.apache.org/xsd/maven-4.0.0.xsd">
  <parent>
    <artifactId>os-storage-testing</artifactId>
    <groupId>org.opengroup.osdu</groupId>
    <version>0.25.0-SNAPSHOT</version>
    <relativePath>../pom.xml</relativePath>
  </parent>

    <modelVersion>4.0.0</modelVersion>
    <groupId>org.opengroup.osdu.storage</groupId>
    <artifactId>storage-test-core</artifactId>
    <version>0.25.0-SNAPSHOT</version>
    <packaging>jar</packaging>

    <properties>
        <maven.compiler.target>17</maven.compiler.target>
        <maven.compiler.source>17</maven.compiler.source>
        <java.version>17</java.version>
        <project.build.sourceEncoding>UTF-8</project.build.sourceEncoding>
        <project.main.basedir>${project.basedir}</project.main.basedir>
    </properties>

  <dependencies>
    <dependency>
        <groupId>com.sun.jersey</groupId>
        <artifactId>jersey-client</artifactId>
        <version>1.19.4</version>
    </dependency>
    <dependency>
      <groupId>io.jsonwebtoken</groupId>
      <artifactId>jjwt</artifactId>
      <version>0.9.1</version>
      <exclusions>
          <exclusion>
              <groupId>com.fasterxml.jackson.core</groupId>
              <artifactId>jackson-databind</artifactId>
          </exclusion>
      </exclusions>
    </dependency>
    <dependency>
        <groupId>org.projectlombok</groupId>
        <artifactId>lombok</artifactId>
        <version>1.18.26</version>
    </dependency>
    <!-- https://mvnrepository.com/artifact/junit/junit -->
    <dependency>
        <groupId>junit</groupId>
        <artifactId>junit</artifactId>
        <version>4.12</version>
    </dependency>
    <dependency>
        <groupId>au.com.dius</groupId>
        <artifactId>pact-jvm-provider-junit_2.12</artifactId>
        <version>3.5.5</version>
    </dependency>
    <dependency>
        <groupId>org.opengroup.osdu</groupId>
        <artifactId>os-core-common</artifactId>
<<<<<<< HEAD
        <version>0.24.0</version>
=======
        <version>0.23.3</version>
>>>>>>> d03b97ef
        <scope>compile</scope>
    </dependency>
      <dependency>
          <groupId>org.apache.httpcomponents.client5</groupId>
          <artifactId>httpclient5</artifactId>
          <version>5.2.1</version>
      </dependency>
  </dependencies>


  <build>
    <plugins>
      <plugin>
        <groupId>org.apache.maven.plugins</groupId>
        <artifactId>maven-compiler-plugin</artifactId>
        <version>3.8.1</version>
      </plugin>
    </plugins>
  </build>
</project><|MERGE_RESOLUTION|>--- conflicted
+++ resolved
@@ -72,11 +72,7 @@
     <dependency>
         <groupId>org.opengroup.osdu</groupId>
         <artifactId>os-core-common</artifactId>
-<<<<<<< HEAD
         <version>0.24.0</version>
-=======
-        <version>0.23.3</version>
->>>>>>> d03b97ef
         <scope>compile</scope>
     </dependency>
       <dependency>
