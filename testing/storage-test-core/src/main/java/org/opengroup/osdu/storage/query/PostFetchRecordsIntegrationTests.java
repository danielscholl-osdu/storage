// Copyright 2017-2019, Schlumberger
//
// Licensed under the Apache License, Version 2.0 (the "License");
// you may not use this file except in compliance with the License.
// You may obtain a copy of the License at
//
//      http://www.apache.org/licenses/LICENSE-2.0
//
// Unless required by applicable law or agreed to in writing, software
// distributed under the License is distributed on an "AS IS" BASIS,
// WITHOUT WARRANTIES OR CONDITIONS OF ANY KIND, either express or implied.
// See the License for the specific language governing permissions and
// limitations under the License.

package org.opengroup.osdu.storage.query;

import com.google.gson.JsonArray;
import com.google.gson.JsonObject;
import org.opengroup.osdu.storage.util.*;
import com.sun.jersey.api.client.ClientResponse;
import org.apache.http.HttpStatus;
import org.junit.AfterClass;
import org.junit.BeforeClass;
import org.junit.Test;
import org.junit.Ignore;

import java.util.List;
import java.util.Map;
import java.util.UUID;

import static org.junit.Assert.assertEquals;
import static org.junit.Assert.assertTrue;

public abstract class PostFetchRecordsIntegrationTests extends TestBase {
    protected static final long NOW = System.currentTimeMillis();

    protected static final String RECORD_ID_PREFIX = TenantUtils.getFirstTenantName() + ":query:";
    protected static final String KIND = TenantUtils.getTenantName() + ":ds:query:1.0." + NOW;
    protected static final String LEGAL_TAG = LegalTagUtils.createRandomName();
    protected static final DummyRecordsHelper RECORDS_HELPER = new DummyRecordsHelper();

    protected static final String PERSISTABLE_REFERENCE = "%7B%22LB_CRS%22%3A%22%257B%2522WKT%2522%253A%2522PROJCS%255B%255C%2522British_National_Grid%255C%2522%252CGEOGCS%255B%255C%2522GCS_OSGB_1936%255C%2522%252CDATUM%255B%255C%2522D_OSGB_1936%255C%2522%252CSPHEROID%255B%255C%2522Airy_1830%255C%2522%252C6377563.396%252C299.3249646%255D%255D%252CPRIMEM%255B%255C%2522Greenwich%255C%2522%252C0.0%255D%252CUNIT%255B%255C%2522Degree%255C%2522%252C0.0174532925199433%255D%255D%252CPROJECTION%255B%255C%2522Transverse_Mercator%255C%2522%255D%252CPARAMETER%255B%255C%2522False_Easting%255C%2522%252C400000.0%255D%252CPARAMETER%255B%255C%2522False_Northing%255C%2522%252C-100000.0%255D%252CPARAMETER%255B%255C%2522Central_Meridian%255C%2522%252C-2.0%255D%252CPARAMETER%255B%255C%2522Scale_Factor%255C%2522%252C0.9996012717%255D%252CPARAMETER%255B%255C%2522Latitude_Of_Origin%255C%2522%252C49.0%255D%252CUNIT%255B%255C%2522Meter%255C%2522%252C1.0%255D%252CAUTHORITY%255B%255C%2522EPSG%255C%2522%252C27700%255D%255D%2522%252C%2522Type%2522%253A%2522LBCRS%2522%252C%2522EngineVersion%2522%253A%2522PE_10_3_1%2522%252C%2522AuthorityCode%2522%253A%257B%2522Authority%2522%253A%2522EPSG%2522%252C%2522Code%2522%253A%252227700%2522%257D%252C%2522Name%2522%253A%2522British_National_Grid%2522%257D%22%2C%22TRF%22%3A%22%257B%2522WKT%2522%253A%2522GEOGTRAN%255B%255C%2522OSGB_1936_To_WGS_1984_Petroleum%255C%2522%252CGEOGCS%255B%255C%2522GCS_OSGB_1936%255C%2522%252CDATUM%255B%255C%2522D_OSGB_1936%255C%2522%252CSPHEROID%255B%255C%2522Airy_1830%255C%2522%252C6377563.396%252C299.3249646%255D%255D%252CPRIMEM%255B%255C%2522Greenwich%255C%2522%252C0.0%255D%252CUNIT%255B%255C%2522Degree%255C%2522%252C0.0174532925199433%255D%255D%252CGEOGCS%255B%255C%2522GCS_WGS_1984%255C%2522%252CDATUM%255B%255C%2522D_WGS_1984%255C%2522%252CSPHEROID%255B%255C%2522WGS_1984%255C%2522%252C6378137.0%252C298.257223563%255D%255D%252CPRIMEM%255B%255C%2522Greenwich%255C%2522%252C0.0%255D%252CUNIT%255B%255C%2522Degree%255C%2522%252C0.0174532925199433%255D%255D%252CMETHOD%255B%255C%2522Position_Vector%255C%2522%255D%252CPARAMETER%255B%255C%2522X_Axis_Translation%255C%2522%252C446.448%255D%252CPARAMETER%255B%255C%2522Y_Axis_Translation%255C%2522%252C-125.157%255D%252CPARAMETER%255B%255C%2522Z_Axis_Translation%255C%2522%252C542.06%255D%252CPARAMETER%255B%255C%2522X_Axis_Rotation%255C%2522%252C0.15%255D%252CPARAMETER%255B%255C%2522Y_Axis_Rotation%255C%2522%252C0.247%255D%252CPARAMETER%255B%255C%2522Z_Axis_Rotation%255C%2522%252C0.842%255D%252CPARAMETER%255B%255C%2522Scale_Difference%255C%2522%252C-20.489%255D%252CAUTHORITY%255B%255C%2522EPSG%255C%2522%252C1314%255D%255D%2522%252C%2522Type%2522%253A%2522STRF%2522%252C%2522EngineVersion%2522%253A%2522PE_10_3_1%2522%252C%2522AuthorityCode%2522%253A%257B%2522Authority%2522%253A%2522EPSG%2522%252C%2522Code%2522%253A%25221314%2522%257D%252C%2522Name%2522%253A%2522OSGB_1936_To_WGS_1984_Petroleum%2522%257D%22%2C%22Type%22%3A%22EBCRS%22%2C%22EngineVersion%22%3A%22PE_10_3_1%22%2C%22Name%22%3A%22OSGB+1936+*+UKOOA-Pet+%2F+British+National+Grid+%5B27700%2C1314%5D%22%2C%22AuthorityCode%22%3A%7B%22Authority%22%3A%22MyCompany%22%2C%22Code%22%3A%2227700006%22%7D%7D";
    private static final String DATETIME_PERSISTABLE_REFERENCE = "{\"type\":\"DAT\",\"format\":\"YYYY-MM-DD\"}";
    private static final String UNIT_PERSISTABLE_REFERENCE = "{\"abcd\":{\"a\":0.0,\"b\":0.3048,\"c\":1.0,\"d\":0.0},\"symbol\":\"ft\",\"baseMeasurement\":{\"ancestry\":\"L\",\"type\":\"UM\"},\"type\":\"UAD\"}";

    public static void classSetup(String token) throws Exception {
        LegalTagUtils.create(LEGAL_TAG, token);
    }

    public static void classTearDown(String token) throws Exception {
        LegalTagUtils.delete(LEGAL_TAG, token);
    }
    
    @Test
    public void should_returnSingleRecordMatching_when_noConversionRequired() throws Exception {
        String recordId = RECORD_ID_PREFIX + UUID.randomUUID().toString();
        String jsonInput = RecordUtil.createJsonRecordWithReference(1, recordId, KIND, LEGAL_TAG, PERSISTABLE_REFERENCE, "CRS");
        ClientResponse createResponse = TestUtils.send("records", "PUT", HeaderUtils.getHeaders(TenantUtils.getTenantName(), testUtils.getToken()), jsonInput, "");
        assertEquals(201, createResponse.getStatus());

        JsonArray records = new JsonArray();
        records.add(recordId + 0);

        JsonObject body = new JsonObject();
        body.add("records", records);

        Map<String, String> headers = HeaderUtils.getHeaders(TenantUtils.getTenantName(), testUtils.getToken());
        headers.put("frame-of-reference", "none");
        ClientResponse response = TestUtils.send("query/records:batch", "POST", headers, body.toString(),
                "");
        assertEquals(HttpStatus.SC_OK, response.getStatus());

        DummyRecordsHelper.ConvertedRecordsMock responseObject = RECORDS_HELPER.getConvertedRecordsMockFromResponse(response);

        assertEquals(1, responseObject.records.length);
        assertEquals(0, responseObject.notFound.length);
        assertEquals(0, responseObject.conversionStatuses.size());

        assertEquals(TestUtils.getAcl(), responseObject.records[0].acl.viewers[0]);
        assertEquals(recordId + 0, responseObject.records[0].id);
        assertEquals(3, responseObject.records[0].data.size());
        assertEquals(KIND, responseObject.records[0].kind);
        assertTrue(responseObject.records[0].version != null && !responseObject.records[0].version.isEmpty());

        ClientResponse deleteResponse = TestUtils.send("records/" + recordId + 0, "DELETE", HeaderUtils.getHeaders(TenantUtils.getTenantName(), testUtils.getToken()), "", "");
        assertEquals(204, deleteResponse.getStatus());
    }

    @Test
    public void should_returnRecordMatchingAndRecordNotFound_when_noConversionRequired() throws Exception {
        String recordId = RECORD_ID_PREFIX + UUID.randomUUID().toString();
        String jsonInput = RecordUtil.createJsonRecordWithReference(1, recordId, KIND, LEGAL_TAG, PERSISTABLE_REFERENCE, "CRS");
        ClientResponse createResponse = TestUtils.send("records", "PUT", HeaderUtils.getHeaders(TenantUtils.getTenantName(), testUtils.getToken()), jsonInput, "");
        assertEquals(201, createResponse.getStatus());

        JsonArray records = new JsonArray();
        records.add(recordId + 0);
        records.add("nonexisting:id");

        JsonObject body = new JsonObject();
        body.add("records", records);

        Map<String, String> headers = HeaderUtils.getHeaders(TenantUtils.getTenantName(), testUtils.getToken());
        headers.put("frame-of-reference", "none");
        ClientResponse response = TestUtils.send("query/records:batch", "POST", headers, body.toString(),
                "");
        assertEquals(HttpStatus.SC_OK, response.getStatus());

        DummyRecordsHelper.ConvertedRecordsMock responseObject = RECORDS_HELPER.getConvertedRecordsMockFromResponse(response);

        assertEquals(1, responseObject.records.length);
        assertEquals(1, responseObject.notFound.length);
        assertEquals(0, responseObject.conversionStatuses.size());

        assertEquals("nonexisting:id", responseObject.notFound[0]);
        assertEquals(TestUtils.getAcl(), responseObject.records[0].acl.viewers[0]);
        assertEquals(recordId + 0, responseObject.records[0].id);
        assertEquals(3, responseObject.records[0].data.size());
        assertEquals(KIND, responseObject.records[0].kind);
        assertTrue(responseObject.records[0].version != null && !responseObject.records[0].version.isEmpty());

        ClientResponse deleteResponse = TestUtils.send("records/" + recordId + 0, "DELETE", HeaderUtils.getHeaders(TenantUtils.getTenantName(), testUtils.getToken()), "", "");
        assertEquals(204, deleteResponse.getStatus());
    }

    @Test
    public void should_return400BadRequest_when_moreThan20RecordsRequiredAndNoConversionRequired() throws Exception {
        String recordId = RECORD_ID_PREFIX + UUID.randomUUID().toString();

        JsonArray records = new JsonArray();
        for (int i = 0; i < 21; i++) {
            records.add(recordId + String.valueOf(i));
        }

        JsonObject body = new JsonObject();
        body.add("records", records);

        Map<String, String> headers = HeaderUtils.getHeaders(TenantUtils.getTenantName(), testUtils.getToken());
        headers.put("frame-of-reference", "none");
        ClientResponse response = TestUtils.send("query/records:batch", "POST", headers, body.toString(),
                "");
        assertEquals(HttpStatus.SC_BAD_REQUEST, response.getStatus());
    }

    @Test
    @Ignore // Ignoring the test for now, once we have CRS converter we should enable this test
    public void should_returnConvertedRecords_whenConversionRequiredAndNoError() throws Exception {
        String recordId = RECORD_ID_PREFIX + UUID.randomUUID().toString();
        String jsonInput = RecordUtil.createJsonRecordWithReference(2, recordId, KIND, LEGAL_TAG, PERSISTABLE_REFERENCE, "CRS");
        ClientResponse createResponse = TestUtils.send("records", "PUT", HeaderUtils.getHeaders(TenantUtils.getTenantName(), testUtils.getToken()), jsonInput, "");
        assertEquals(201, createResponse.getStatus());

        JsonArray records = new JsonArray();
        records.add(recordId + 0);
        records.add(recordId + 1);

        JsonObject body = new JsonObject();
        body.add("records", records);

        Map<String, String> headers = HeaderUtils.getHeaders(TenantUtils.getTenantName(), testUtils.getToken());
        headers.put("frame-of-reference", "units=SI;crs=wgs84;elevation=msl;azimuth=true north;dates=utc;");
        ClientResponse response = TestUtils.send("query/records:batch", "POST", headers, body.toString(),
                "");
        assertEquals(HttpStatus.SC_OK, response.getStatus());

        DummyRecordsHelper.ConvertedRecordsMock responseObject = RECORDS_HELPER.getConvertedRecordsMockFromResponse(response);
        assertEquals(2, responseObject.records.length);
        assertEquals(0, responseObject.notFound.length);
        assertEquals(2, responseObject.conversionStatuses.size());

        assertEquals(KIND, responseObject.records[0].kind);
        assertTrue(responseObject.records[0].version != null && !responseObject.records[0].version.isEmpty());
        assertEquals(3, responseObject.records[0].data.size());

        ClientResponse deleteResponse1 = TestUtils.send("records/" + recordId + 0, "DELETE", HeaderUtils.getHeaders(TenantUtils.getTenantName(), testUtils.getToken()), "", "");
        assertEquals(204, deleteResponse1.getStatus());
        ClientResponse deleteResponse2 = TestUtils.send("records/" + recordId + 1, "DELETE", HeaderUtils.getHeaders(TenantUtils.getTenantName(), testUtils.getToken()), "", "");
        assertEquals(204, deleteResponse2.getStatus());

    }

    @Ignore // Ignoring the test for now, once we have CRS converter we should enable this test
    @Test
    public void should_returnConvertedRecords_whenConversionRequiredAndNoErrorWithMultiplePairOfCoordinates() throws Exception {
        String recordId = RECORD_ID_PREFIX + UUID.randomUUID().toString();
        String jsonInput = RecordUtil.createJsonRecordWithMultiplePairOfCoordinates(2, recordId, KIND, LEGAL_TAG, PERSISTABLE_REFERENCE, "CRS");
        ClientResponse createResponse = TestUtils.send("records", "PUT", HeaderUtils.getHeaders(TenantUtils.getTenantName(), testUtils.getToken()), jsonInput, "");
        assertEquals(201, createResponse.getStatus());

        JsonArray records = new JsonArray();
        records.add(recordId + 0);
        records.add(recordId + 1);

        JsonObject body = new JsonObject();
        body.add("records", records);

        Map<String, String> headers = HeaderUtils.getHeaders(TenantUtils.getTenantName(), testUtils.getToken());
        headers.put("frame-of-reference", "units=SI;crs=wgs84;elevation=msl;azimuth=true north;dates=utc;");
        ClientResponse response = TestUtils.send("query/records:batch", "POST", headers, body.toString(),
                "");
        assertEquals(HttpStatus.SC_OK, response.getStatus());

        DummyRecordsHelper.ConvertedRecordsMock responseObject = RECORDS_HELPER.getConvertedRecordsMockFromResponse(response);
        assertEquals(2, responseObject.records.length);
        assertEquals(0, responseObject.notFound.length);

        assertEquals(KIND, responseObject.records[0].kind);
        assertTrue(responseObject.records[0].version != null && !responseObject.records[0].version.isEmpty());
        assertEquals(5, responseObject.records[0].data.size());

        ClientResponse deleteResponse1 = TestUtils.send("records/" + recordId + 0, "DELETE", HeaderUtils.getHeaders(TenantUtils.getTenantName(), testUtils.getToken()), "", "");
        assertEquals(204, deleteResponse1.getStatus());
        ClientResponse deleteResponse2 = TestUtils.send("records/" + recordId + 1, "DELETE", HeaderUtils.getHeaders(TenantUtils.getTenantName(), testUtils.getToken()), "", "");
        assertEquals(204, deleteResponse2.getStatus());

    }

    @Ignore // Ignoring the test for now, once we have CRS converter we should enable this test
    @Test
    public void should_returnOriginalRecordsAndConversionStatusAsNoMeta_whenConversionRequiredAndNoMetaBlockInRecord() throws Exception{
        String recordId = RECORD_ID_PREFIX + UUID.randomUUID().toString();
        String jsonInput = RecordUtil.createJsonRecordNoMetaBlock(2, recordId, KIND, LEGAL_TAG);
        ClientResponse createResponse = TestUtils.send("records", "PUT", HeaderUtils.getHeaders(TenantUtils.getTenantName(), testUtils.getToken()), jsonInput, "");
        assertEquals(201, createResponse.getStatus());

        JsonArray records = new JsonArray();
        records.add(recordId + 0);
        records.add(recordId + 1);
        records.add("nonexisting:id");

        JsonObject body = new JsonObject();
        body.add("records", records);

        Map<String, String> headers = HeaderUtils.getHeaders(TenantUtils.getTenantName(), testUtils.getToken());
        headers.put("frame-of-reference", "units=SI;crs=wgs84;elevation=msl;azimuth=true north;dates=utc;");
        ClientResponse response = TestUtils.send("query/records:batch", "POST", headers, body.toString(),
                "");
        assertEquals(HttpStatus.SC_OK, response.getStatus());

        DummyRecordsHelper.ConvertedRecordsMock responseObject = RECORDS_HELPER.getConvertedRecordsMockFromResponse(response);
        assertEquals(2, responseObject.records.length);
        assertEquals(1, responseObject.notFound.length);
        assertEquals(2, responseObject.conversionStatuses.size());
        assertEquals("nonexisting:id", responseObject.notFound[0]);
        assertEquals(KIND, responseObject.records[0].kind);
        assertTrue(responseObject.records[0].version != null && !responseObject.records[0].version.isEmpty());
        assertEquals(3, responseObject.records[0].data.size());
        List<DummyRecordsHelper.RecordStatusMock> conversionStatuses = responseObject.conversionStatuses;
        assertEquals("No Meta Block in This Record.", conversionStatuses.get(0).errors.get(0));
        ClientResponse deleteResponse1 = TestUtils.send("records/" + recordId + 0, "DELETE", HeaderUtils.getHeaders(TenantUtils.getTenantName(), testUtils.getToken()), "", "");
        assertEquals(204, deleteResponse1.getStatus());
        ClientResponse deleteResponse2 = TestUtils.send("records/" + recordId + 1, "DELETE", HeaderUtils.getHeaders(TenantUtils.getTenantName(), testUtils.getToken()), "", "");
        assertEquals(204, deleteResponse2.getStatus());
    }

    @Test
    public void should_returnRecordsAndConversionStatus_whenConversionRequiredAndConversionErrorExists() throws Exception {
        String recordId = RECORD_ID_PREFIX + UUID.randomUUID().toString();
        String jsonInput = RecordUtil.createJsonRecordMissingValue(2, recordId, KIND, LEGAL_TAG, PERSISTABLE_REFERENCE, "CRS");
        ClientResponse createResponse = TestUtils.send("records", "PUT", HeaderUtils.getHeaders(TenantUtils.getTenantName(), testUtils.getToken()), jsonInput, "");
        assertEquals(201, createResponse.getStatus());

        JsonArray records = new JsonArray();
        records.add(recordId + 0);
        records.add(recordId + 1);

        JsonObject body = new JsonObject();
        body.add("records", records);

        Map<String, String> headers = HeaderUtils.getHeaders(TenantUtils.getTenantName(), testUtils.getToken());
        headers.put("frame-of-reference", "units=SI;crs=wgs84;elevation=msl;azimuth=true north;dates=utc;");
        ClientResponse response = TestUtils.send("query/records:batch", "POST", headers, body.toString(),
                "");
        assertEquals(HttpStatus.SC_OK, response.getStatus());

        DummyRecordsHelper.ConvertedRecordsMock responseObject = RECORDS_HELPER.getConvertedRecordsMockFromResponse(response);
        assertEquals(2, responseObject.records.length);
        assertEquals(0, responseObject.notFound.length);
        assertEquals(2, responseObject.conversionStatuses.size());
        assertEquals(TestUtils.getAcl(), responseObject.records[0].acl.viewers[0]);
        assertEquals(KIND, responseObject.records[0].kind);
        assertTrue(responseObject.records[0].version != null && !responseObject.records[0].version.isEmpty());
        assertEquals(2, responseObject.records[0].data.size());
        List<DummyRecordsHelper.RecordStatusMock> conversionStatuses = responseObject.conversionStatuses;
        assertEquals("CRS conversion: Unknown coordinate pair 'z'.", conversionStatuses.get(0).errors.get(1));
        assertEquals("CRS conversion: property 'Y' is missing in datablock, no conversion applied to this property and its corresponding pairing property.", conversionStatuses.get(0).errors.get(0));
        ClientResponse deleteResponse1 = TestUtils.send("records/" + recordId + 0, "DELETE", HeaderUtils.getHeaders(TenantUtils.getTenantName(), testUtils.getToken()), "", "");
        assertEquals(204, deleteResponse1.getStatus());
        ClientResponse deleteResponse2 = TestUtils.send("records/" + recordId + 1, "DELETE", HeaderUtils.getHeaders(TenantUtils.getTenantName(), testUtils.getToken()), "", "");
        assertEquals(204, deleteResponse2.getStatus());
    }

    @Test
    @Ignore // Ignoring the test for now, once we have CRS converter we should enable this test
    public void should_returnRecordsAndConversionStatus_whenConversionRequiredAndNestedPropertyProvidedInMetaBlock() throws Exception {
        String recordId = RECORD_ID_PREFIX + UUID.randomUUID().toString();
        String jsonInput = RecordUtil.createJsonRecordWithNestedProperty(1, recordId, KIND, LEGAL_TAG, PERSISTABLE_REFERENCE, "CRS");
        ClientResponse createResponse = TestUtils.send("records", "PUT", HeaderUtils.getHeaders(TenantUtils.getTenantName(), testUtils.getToken()), jsonInput, "");
        assertEquals(201, createResponse.getStatus());

        JsonArray records = new JsonArray();
        records.add(recordId + 0);

        JsonObject body = new JsonObject();
        body.add("records", records);

        Map<String, String> headers = HeaderUtils.getHeaders(TenantUtils.getTenantName(), testUtils.getToken());
        headers.put("frame-of-reference", "units=SI;crs=wgs84;elevation=msl;azimuth=true north;dates=utc;");
        ClientResponse response = TestUtils.send("query/records:batch", "POST", headers, body.toString(),
                "");
        assertEquals(HttpStatus.SC_OK, response.getStatus());

        DummyRecordsHelper.ConvertedRecordsMock responseObject = RECORDS_HELPER.getConvertedRecordsMockFromResponse(response);
        assertEquals(1, responseObject.records.length);
        assertEquals(0, responseObject.notFound.length);
        assertEquals(1, responseObject.conversionStatuses.size());
        assertEquals(TestUtils.getAcl(), responseObject.records[0].acl.viewers[0]);
        assertEquals(KIND, responseObject.records[0].kind);
        assertTrue(responseObject.records[0].version != null && !responseObject.records[0].version.isEmpty());
//        List<String> conversionStatus = (List<String>)responseObject.conversionStatuses.get(RECORD_ID + 8);
//        assertEquals("nested property projectOutlineLocalGeographic converted successfully", conversionStatus.get(0));

        ClientResponse deleteResponse = TestUtils.send("records/" + recordId + 0, "DELETE", HeaderUtils.getHeaders(TenantUtils.getTenantName(), testUtils.getToken()), "", "");
        assertEquals(204, deleteResponse.getStatus());
    }
    @Ignore // Ignoring the test for now, once we have CRS converter we should enable this test
    @Test
    public void should_returnRecordsAndConversionStatus_whenConversionRequiredAndNestedPropertyProvidedInMetaBlock1() throws Exception {
        String recordId = RECORD_ID_PREFIX + UUID.randomUUID().toString();
        String jsonInput = RecordUtil.createJsonRecordWithNestedProperty(1, recordId, KIND, LEGAL_TAG, PERSISTABLE_REFERENCE, "CRS");
        ClientResponse createResponse = TestUtils.send("records", "PUT", HeaderUtils.getHeaders(TenantUtils.getTenantName(), testUtils.getToken()), jsonInput, "");
        assertEquals(201, createResponse.getStatus());

        JsonArray records = new JsonArray();
        records.add(recordId + 0);

        JsonObject body = new JsonObject();
        body.add("records", records);

        Map<String, String> headers = HeaderUtils.getHeaders(TenantUtils.getTenantName(), testUtils.getToken());
        headers.put("frame-of-reference", "units=SI;crs=wgs84;elevation=msl;azimuth=true north;dates=utc;");
        ClientResponse response = TestUtils.send("query/records:batch", "POST", headers, body.toString(),
                "");
        assertEquals(HttpStatus.SC_OK, response.getStatus());

        DummyRecordsHelper.ConvertedRecordsMock responseObject = RECORDS_HELPER.getConvertedRecordsMockFromResponse(response);
        assertEquals(1, responseObject.records.length);
        assertEquals(0, responseObject.notFound.length);
        assertEquals(TestUtils.getAcl(), responseObject.records[0].acl.viewers[0]);
        assertEquals(KIND, responseObject.records[0].kind);
        assertTrue(responseObject.records[0].version != null && !responseObject.records[0].version.isEmpty());
//        List<String> conversionStatus = (List<String>)responseObject.conversionStatuses.get(RECORD_ID + 8);
//        assertEquals("nested property projectOutlineLocalGeographic converted successfully", conversionStatus.get(0));

        ClientResponse deleteResponse = TestUtils.send("records/" + recordId + 0, "DELETE", HeaderUtils.getHeaders(TenantUtils.getTenantName(), testUtils.getToken()), "", "");
        assertEquals(204, deleteResponse.getStatus());
    }

    @Test
    public void should_returnRecordsAndConversionStatus_whenDateAndFormatProvidedInMetaBlock() throws Exception {
        String recordId = RECORD_ID_PREFIX + UUID.randomUUID().toString();
        String jsonInput = RecordUtil.createJsonRecordsWithDateFormat(1, recordId, KIND, LEGAL_TAG, "yyyy-MM-dd", "creationDate", "2019-08-03", DATETIME_PERSISTABLE_REFERENCE);
        ClientResponse createResponse = TestUtils.send("records", "PUT", HeaderUtils.getHeaders(TenantUtils.getTenantName(), testUtils.getToken()), jsonInput, "");
        assertEquals(201, createResponse.getStatus());

        JsonArray records = new JsonArray();
        records.add(recordId + 0);

        JsonObject body = new JsonObject();
        body.add("records", records);

        Map<String, String> headers = HeaderUtils.getHeaders(TenantUtils.getTenantName(), testUtils.getToken());
        headers.put("frame-of-reference", "units=SI;crs=wgs84;elevation=msl;azimuth=true north;dates=utc;");
        ClientResponse response = TestUtils.send("query/records:batch", "POST", headers, body.toString(),"");
        assertEquals(HttpStatus.SC_OK, response.getStatus());

        DummyRecordsHelper.ConvertedRecordsMock responseObject = RECORDS_HELPER.getConvertedRecordsMockFromResponse(response);
        assertEquals(1, responseObject.records.length);
        assertEquals(0, responseObject.notFound.length);

        assertEquals(TestUtils.getAcl(), responseObject.records[0].acl.viewers[0]);
        assertEquals(KIND, responseObject.records[0].kind);
        assertTrue(responseObject.records[0].version != null && !responseObject.records[0].version.isEmpty());

        ClientResponse deleteResponse = TestUtils.send("records/" + recordId + 0, "DELETE", HeaderUtils.getHeaders(TenantUtils.getTenantName(), testUtils.getToken()), "", "");
        assertEquals(204, deleteResponse.getStatus());
    }

    @Ignore // Ignoring the test for now, once we have CRS converter we should enable this test
    @Test
    public void should_returnRecordsAndConversionStatus_whenNestedArrayOfPropertiesProvidedWithoutError() throws Exception {
        String recordId = RECORD_ID_PREFIX + UUID.randomUUID().toString();
        String jsonInput = RecordUtil.createJsonRecordWithNestedArrayOfProperties(1, recordId, KIND, LEGAL_TAG, UNIT_PERSISTABLE_REFERENCE, "Unit");
        ClientResponse createResponse = TestUtils.send("records", "PUT", HeaderUtils.getHeaders(TenantUtils.getTenantName(), testUtils.getToken()), jsonInput, "");
        assertEquals(201, createResponse.getStatus());

        JsonArray records = new JsonArray();
        records.add(recordId + 12);

        JsonObject body = new JsonObject();
        body.add("records", records);

        Map<String, String> headers = HeaderUtils.getHeaders(TenantUtils.getTenantName(), testUtils.getToken());
        headers.put("frame-of-reference", "units=SI;crs=wgs84;elevation=msl;azimuth=true north;dates=utc;");
        ClientResponse response = TestUtils.send("query/records:batch", "POST", headers, body.toString(),"");
        assertEquals(HttpStatus.SC_OK, response.getStatus());

        DummyRecordsHelper.ConvertedRecordsMock responseObject = RECORDS_HELPER.getConvertedRecordsMockFromResponse(response);
        assertEquals(1, responseObject.records.length);
        assertEquals(0, responseObject.notFound.length);
        assertEquals(1, responseObject.conversionStatuses.size());
        assertEquals(TestUtils.getAcl(), responseObject.records[0].acl.viewers[0]);
        assertEquals(KIND, responseObject.records[0].kind);
        assertTrue(responseObject.records[0].version != null && !responseObject.records[0].version.isEmpty());
        assertEquals(2, responseObject.records[0].data.size());
        List<DummyRecordsHelper.RecordStatusMock> conversionStatuses = responseObject.conversionStatuses;
        assertEquals("SUCCESS", conversionStatuses.get(0).status);

        ClientResponse deleteResponse = TestUtils.send("records/" + recordId + 12, "DELETE", HeaderUtils.getHeaders(TenantUtils.getTenantName(), testUtils.getToken()), "", "");
        assertEquals(204, deleteResponse.getStatus());
    }

    @Ignore // Ignoring the test for now, once we have CRS converter we should enable this test
    @Test
    public void should_returnRecordsAndConversionStatus_whenNestedArrayOfPropertiesProvidedWithInvalidValues() throws Exception {
        String recordId = RECORD_ID_PREFIX + UUID.randomUUID().toString();
        String jsonInput = RecordUtil.createJsonRecordWithNestedArrayOfPropertiesAndInvalidValues(1, recordId, KIND, LEGAL_TAG, UNIT_PERSISTABLE_REFERENCE, "Unit");
        ClientResponse createResponse = TestUtils.send("records", "PUT", HeaderUtils.getHeaders(TenantUtils.getTenantName(), testUtils.getToken()), jsonInput, "");
        assertEquals(201, createResponse.getStatus());

        JsonArray records = new JsonArray();
        records.add(recordId + 12);

        JsonObject body = new JsonObject();
        body.add("records", records);

        Map<String, String> headers = HeaderUtils.getHeaders(TenantUtils.getTenantName(), testUtils.getToken());
        headers.put("frame-of-reference", "units=SI;crs=wgs84;elevation=msl;azimuth=true north;dates=utc;");
        ClientResponse response = TestUtils.send("query/records:batch", "POST", headers, body.toString(),"");
        assertEquals(HttpStatus.SC_OK, response.getStatus());

        DummyRecordsHelper.ConvertedRecordsMock responseObject = RECORDS_HELPER.getConvertedRecordsMockFromResponse(response);
        assertEquals(1, responseObject.records.length);
        assertEquals(0, responseObject.notFound.length);
        assertEquals(1, responseObject.conversionStatuses.size());
        assertEquals(TestUtils.getAcl(), responseObject.records[0].acl.viewers[0]);
        assertEquals(KIND, responseObject.records[0].kind);
        assertTrue(responseObject.records[0].version != null && !responseObject.records[0].version.isEmpty());
        assertEquals(2, responseObject.records[0].data.size());
        List<DummyRecordsHelper.RecordStatusMock> conversionStatuses = responseObject.conversionStatuses;
        assertEquals("ERROR", conversionStatuses.get(0).status);
<<<<<<< HEAD
        assertEquals("Unit conversion: illegal value for property markers[].measuredDepth", conversionStatuses.get(0).errors.get(0));

        ClientResponse deleteResponse = TestUtils.send("records/" + recordId + 12, "DELETE", HeaderUtils.getHeaders(TenantUtils.getTenantName(), testUtils.getToken()), "", "");
        assertEquals(204, deleteResponse.getStatus());
    }

    @Ignore // Ignoring the test for now, once we have CRS converter we should enable this test
    @Test
    public void should_returnRecordsAndConversionStatus_whenInhomogeneousNestedArrayOfPropertiesProvidedWithoutError() throws Exception {
        String recordId = RECORD_ID_PREFIX + UUID.randomUUID().toString();
        String jsonInput = RecordUtil.createJsonRecordWithInhomogeneousNestedArrayOfProperties(1, recordId, KIND, LEGAL_TAG, UNIT_PERSISTABLE_REFERENCE, "Unit");
        ClientResponse createResponse = TestUtils.send("records", "PUT", HeaderUtils.getHeaders(TenantUtils.getTenantName(), testUtils.getToken()), jsonInput, "");
        assertEquals(201, createResponse.getStatus());

        JsonArray records = new JsonArray();
        records.add(recordId + 13);

        JsonObject body = new JsonObject();
        body.add("records", records);

        Map<String, String> headers = HeaderUtils.getHeaders(TenantUtils.getTenantName(), testUtils.getToken());
        headers.put("frame-of-reference", "units=SI;crs=wgs84;elevation=msl;azimuth=true north;dates=utc;");
        ClientResponse response = TestUtils.send("query/records:batch", "POST", headers, body.toString(),"");
        assertEquals(HttpStatus.SC_OK, response.getStatus());

        DummyRecordsHelper.ConvertedRecordsMock responseObject = RECORDS_HELPER.getConvertedRecordsMockFromResponse(response);
        assertEquals(1, responseObject.records.length);
        assertEquals(0, responseObject.notFound.length);
        assertEquals(1, responseObject.conversionStatuses.size());
        assertEquals(TestUtils.getAcl(), responseObject.records[0].acl.viewers[0]);
        assertEquals(KIND, responseObject.records[0].kind);
        assertTrue(responseObject.records[0].version != null && !responseObject.records[0].version.isEmpty());
        assertEquals(2, responseObject.records[0].data.size());
        List<DummyRecordsHelper.RecordStatusMock> conversionStatuses = responseObject.conversionStatuses;
        assertEquals("SUCCESS", conversionStatuses.get(0).status);

        ClientResponse deleteResponse = TestUtils.send("records/" + recordId + 13, "DELETE", HeaderUtils.getHeaders(TenantUtils.getTenantName(), testUtils.getToken()), "", "");
        assertEquals(204, deleteResponse.getStatus());
    }

    @Ignore // Ignoring the test for now, once we have CRS converter we should enable this test
    @Test
    public void should_returnRecordsAndConversionStatus_whenInhomogeneousNestedArrayOfPropertiesProvidedWithInvalidValues() throws Exception {
        String recordId = RECORD_ID_PREFIX + UUID.randomUUID().toString();
        String jsonInput = RecordUtil.createJsonRecordWithInhomogeneousNestedArrayOfPropertiesAndInvalidValues(1, recordId, KIND, LEGAL_TAG, UNIT_PERSISTABLE_REFERENCE, "Unit");
        ClientResponse createResponse = TestUtils.send("records", "PUT", HeaderUtils.getHeaders(TenantUtils.getTenantName(), testUtils.getToken()), jsonInput, "");
        assertEquals(201, createResponse.getStatus());

        JsonArray records = new JsonArray();
        records.add(recordId + 13);

        JsonObject body = new JsonObject();
        body.add("records", records);

        Map<String, String> headers = HeaderUtils.getHeaders(TenantUtils.getTenantName(), testUtils.getToken());
        headers.put("frame-of-reference", "units=SI;crs=wgs84;elevation=msl;azimuth=true north;dates=utc;");
        ClientResponse response = TestUtils.send("query/records:batch", "POST", headers, body.toString(),"");
        assertEquals(HttpStatus.SC_OK, response.getStatus());

        DummyRecordsHelper.ConvertedRecordsMock responseObject = RECORDS_HELPER.getConvertedRecordsMockFromResponse(response);
        assertEquals(1, responseObject.records.length);
        assertEquals(0, responseObject.notFound.length);
        assertEquals(1, responseObject.conversionStatuses.size());
        assertEquals(TestUtils.getAcl(), responseObject.records[0].acl.viewers[0]);
        assertEquals(KIND, responseObject.records[0].kind);
        assertTrue(responseObject.records[0].version != null && !responseObject.records[0].version.isEmpty());
        assertEquals(2, responseObject.records[0].data.size());
        List<DummyRecordsHelper.RecordStatusMock> conversionStatuses = responseObject.conversionStatuses;
        assertEquals("ERROR", conversionStatuses.get(0).status);
        assertEquals("Unit conversion: illegal value for property markers[1].measuredDepth", conversionStatuses.get(0).errors.get(0));

        ClientResponse deleteResponse = TestUtils.send("records/" + recordId + 13, "DELETE", HeaderUtils.getHeaders(TenantUtils.getTenantName(), testUtils.getToken()), "", "");
        assertEquals(204, deleteResponse.getStatus());
    }

    @Ignore // Ignoring the test for now, once we have CRS converter we should enable this test
    @Test
    public void should_returnRecordsAndConversionStatus_whenInhomogeneousNestedArrayOfPropertiesProvidedWithIndexOutOfBoundary() throws Exception {
        String recordId = RECORD_ID_PREFIX + UUID.randomUUID().toString();
        String jsonInput = RecordUtil.createJsonRecordWithInhomogeneousNestedArrayOfPropertiesAndIndexOutOfBoundary(1, recordId, KIND, LEGAL_TAG, UNIT_PERSISTABLE_REFERENCE, "Unit");
        ClientResponse createResponse = TestUtils.send("records", "PUT", HeaderUtils.getHeaders(TenantUtils.getTenantName(), testUtils.getToken()), jsonInput, "");
        assertEquals(201, createResponse.getStatus());

        JsonArray records = new JsonArray();
        records.add(recordId + 13);

        JsonObject body = new JsonObject();
        body.add("records", records);

        Map<String, String> headers = HeaderUtils.getHeaders(TenantUtils.getTenantName(), testUtils.getToken());
        headers.put("frame-of-reference", "units=SI;crs=wgs84;elevation=msl;azimuth=true north;dates=utc;");
        ClientResponse response = TestUtils.send("query/records:batch", "POST", headers, body.toString(),"");
        assertEquals(HttpStatus.SC_OK, response.getStatus());

        DummyRecordsHelper.ConvertedRecordsMock responseObject = RECORDS_HELPER.getConvertedRecordsMockFromResponse(response);
        assertEquals(1, responseObject.records.length);
        assertEquals(0, responseObject.notFound.length);
        assertEquals(1, responseObject.conversionStatuses.size());
        assertEquals(TestUtils.getAcl(), responseObject.records[0].acl.viewers[0]);
        assertEquals(KIND, responseObject.records[0].kind);
        assertTrue(responseObject.records[0].version != null && !responseObject.records[0].version.isEmpty());
        assertEquals(2, responseObject.records[0].data.size());
        List<DummyRecordsHelper.RecordStatusMock> conversionStatuses = responseObject.conversionStatuses;
        assertEquals("SUCCESS", conversionStatuses.get(0).status);
        assertEquals("Unit conversion: property markers[2].measuredDepth missing", conversionStatuses.get(0).errors.get(0));

        ClientResponse deleteResponse = TestUtils.send("records/" + recordId + 13, "DELETE", HeaderUtils.getHeaders(TenantUtils.getTenantName(), testUtils.getToken()), "", "");
=======
        assertEquals("Unit conversion: illegal value for property markers[1].measuredDepth", conversionStatuses.get(0).errors.get(0));

        ClientResponse deleteResponse = TestUtils.send("records/" + recordId + 12, "DELETE", HeaderUtils.getHeaders(TenantUtils.getTenantName(), testUtils.getToken()), "", "");
>>>>>>> 0d93893c
        assertEquals(204, deleteResponse.getStatus());
    }
}
<|MERGE_RESOLUTION|>--- conflicted
+++ resolved
@@ -1,567 +1,561 @@
-// Copyright 2017-2019, Schlumberger
-//
-// Licensed under the Apache License, Version 2.0 (the "License");
-// you may not use this file except in compliance with the License.
-// You may obtain a copy of the License at
-//
-//      http://www.apache.org/licenses/LICENSE-2.0
-//
-// Unless required by applicable law or agreed to in writing, software
-// distributed under the License is distributed on an "AS IS" BASIS,
-// WITHOUT WARRANTIES OR CONDITIONS OF ANY KIND, either express or implied.
-// See the License for the specific language governing permissions and
-// limitations under the License.
-
-package org.opengroup.osdu.storage.query;
-
-import com.google.gson.JsonArray;
-import com.google.gson.JsonObject;
-import org.opengroup.osdu.storage.util.*;
-import com.sun.jersey.api.client.ClientResponse;
-import org.apache.http.HttpStatus;
-import org.junit.AfterClass;
-import org.junit.BeforeClass;
-import org.junit.Test;
-import org.junit.Ignore;
-
-import java.util.List;
-import java.util.Map;
-import java.util.UUID;
-
-import static org.junit.Assert.assertEquals;
-import static org.junit.Assert.assertTrue;
-
-public abstract class PostFetchRecordsIntegrationTests extends TestBase {
-    protected static final long NOW = System.currentTimeMillis();
-
-    protected static final String RECORD_ID_PREFIX = TenantUtils.getFirstTenantName() + ":query:";
-    protected static final String KIND = TenantUtils.getTenantName() + ":ds:query:1.0." + NOW;
-    protected static final String LEGAL_TAG = LegalTagUtils.createRandomName();
-    protected static final DummyRecordsHelper RECORDS_HELPER = new DummyRecordsHelper();
-
-    protected static final String PERSISTABLE_REFERENCE = "%7B%22LB_CRS%22%3A%22%257B%2522WKT%2522%253A%2522PROJCS%255B%255C%2522British_National_Grid%255C%2522%252CGEOGCS%255B%255C%2522GCS_OSGB_1936%255C%2522%252CDATUM%255B%255C%2522D_OSGB_1936%255C%2522%252CSPHEROID%255B%255C%2522Airy_1830%255C%2522%252C6377563.396%252C299.3249646%255D%255D%252CPRIMEM%255B%255C%2522Greenwich%255C%2522%252C0.0%255D%252CUNIT%255B%255C%2522Degree%255C%2522%252C0.0174532925199433%255D%255D%252CPROJECTION%255B%255C%2522Transverse_Mercator%255C%2522%255D%252CPARAMETER%255B%255C%2522False_Easting%255C%2522%252C400000.0%255D%252CPARAMETER%255B%255C%2522False_Northing%255C%2522%252C-100000.0%255D%252CPARAMETER%255B%255C%2522Central_Meridian%255C%2522%252C-2.0%255D%252CPARAMETER%255B%255C%2522Scale_Factor%255C%2522%252C0.9996012717%255D%252CPARAMETER%255B%255C%2522Latitude_Of_Origin%255C%2522%252C49.0%255D%252CUNIT%255B%255C%2522Meter%255C%2522%252C1.0%255D%252CAUTHORITY%255B%255C%2522EPSG%255C%2522%252C27700%255D%255D%2522%252C%2522Type%2522%253A%2522LBCRS%2522%252C%2522EngineVersion%2522%253A%2522PE_10_3_1%2522%252C%2522AuthorityCode%2522%253A%257B%2522Authority%2522%253A%2522EPSG%2522%252C%2522Code%2522%253A%252227700%2522%257D%252C%2522Name%2522%253A%2522British_National_Grid%2522%257D%22%2C%22TRF%22%3A%22%257B%2522WKT%2522%253A%2522GEOGTRAN%255B%255C%2522OSGB_1936_To_WGS_1984_Petroleum%255C%2522%252CGEOGCS%255B%255C%2522GCS_OSGB_1936%255C%2522%252CDATUM%255B%255C%2522D_OSGB_1936%255C%2522%252CSPHEROID%255B%255C%2522Airy_1830%255C%2522%252C6377563.396%252C299.3249646%255D%255D%252CPRIMEM%255B%255C%2522Greenwich%255C%2522%252C0.0%255D%252CUNIT%255B%255C%2522Degree%255C%2522%252C0.0174532925199433%255D%255D%252CGEOGCS%255B%255C%2522GCS_WGS_1984%255C%2522%252CDATUM%255B%255C%2522D_WGS_1984%255C%2522%252CSPHEROID%255B%255C%2522WGS_1984%255C%2522%252C6378137.0%252C298.257223563%255D%255D%252CPRIMEM%255B%255C%2522Greenwich%255C%2522%252C0.0%255D%252CUNIT%255B%255C%2522Degree%255C%2522%252C0.0174532925199433%255D%255D%252CMETHOD%255B%255C%2522Position_Vector%255C%2522%255D%252CPARAMETER%255B%255C%2522X_Axis_Translation%255C%2522%252C446.448%255D%252CPARAMETER%255B%255C%2522Y_Axis_Translation%255C%2522%252C-125.157%255D%252CPARAMETER%255B%255C%2522Z_Axis_Translation%255C%2522%252C542.06%255D%252CPARAMETER%255B%255C%2522X_Axis_Rotation%255C%2522%252C0.15%255D%252CPARAMETER%255B%255C%2522Y_Axis_Rotation%255C%2522%252C0.247%255D%252CPARAMETER%255B%255C%2522Z_Axis_Rotation%255C%2522%252C0.842%255D%252CPARAMETER%255B%255C%2522Scale_Difference%255C%2522%252C-20.489%255D%252CAUTHORITY%255B%255C%2522EPSG%255C%2522%252C1314%255D%255D%2522%252C%2522Type%2522%253A%2522STRF%2522%252C%2522EngineVersion%2522%253A%2522PE_10_3_1%2522%252C%2522AuthorityCode%2522%253A%257B%2522Authority%2522%253A%2522EPSG%2522%252C%2522Code%2522%253A%25221314%2522%257D%252C%2522Name%2522%253A%2522OSGB_1936_To_WGS_1984_Petroleum%2522%257D%22%2C%22Type%22%3A%22EBCRS%22%2C%22EngineVersion%22%3A%22PE_10_3_1%22%2C%22Name%22%3A%22OSGB+1936+*+UKOOA-Pet+%2F+British+National+Grid+%5B27700%2C1314%5D%22%2C%22AuthorityCode%22%3A%7B%22Authority%22%3A%22MyCompany%22%2C%22Code%22%3A%2227700006%22%7D%7D";
-    private static final String DATETIME_PERSISTABLE_REFERENCE = "{\"type\":\"DAT\",\"format\":\"YYYY-MM-DD\"}";
-    private static final String UNIT_PERSISTABLE_REFERENCE = "{\"abcd\":{\"a\":0.0,\"b\":0.3048,\"c\":1.0,\"d\":0.0},\"symbol\":\"ft\",\"baseMeasurement\":{\"ancestry\":\"L\",\"type\":\"UM\"},\"type\":\"UAD\"}";
-
-    public static void classSetup(String token) throws Exception {
-        LegalTagUtils.create(LEGAL_TAG, token);
-    }
-
-    public static void classTearDown(String token) throws Exception {
-        LegalTagUtils.delete(LEGAL_TAG, token);
-    }
-    
-    @Test
-    public void should_returnSingleRecordMatching_when_noConversionRequired() throws Exception {
-        String recordId = RECORD_ID_PREFIX + UUID.randomUUID().toString();
-        String jsonInput = RecordUtil.createJsonRecordWithReference(1, recordId, KIND, LEGAL_TAG, PERSISTABLE_REFERENCE, "CRS");
-        ClientResponse createResponse = TestUtils.send("records", "PUT", HeaderUtils.getHeaders(TenantUtils.getTenantName(), testUtils.getToken()), jsonInput, "");
-        assertEquals(201, createResponse.getStatus());
-
-        JsonArray records = new JsonArray();
-        records.add(recordId + 0);
-
-        JsonObject body = new JsonObject();
-        body.add("records", records);
-
-        Map<String, String> headers = HeaderUtils.getHeaders(TenantUtils.getTenantName(), testUtils.getToken());
-        headers.put("frame-of-reference", "none");
-        ClientResponse response = TestUtils.send("query/records:batch", "POST", headers, body.toString(),
-                "");
-        assertEquals(HttpStatus.SC_OK, response.getStatus());
-
-        DummyRecordsHelper.ConvertedRecordsMock responseObject = RECORDS_HELPER.getConvertedRecordsMockFromResponse(response);
-
-        assertEquals(1, responseObject.records.length);
-        assertEquals(0, responseObject.notFound.length);
-        assertEquals(0, responseObject.conversionStatuses.size());
-
-        assertEquals(TestUtils.getAcl(), responseObject.records[0].acl.viewers[0]);
-        assertEquals(recordId + 0, responseObject.records[0].id);
-        assertEquals(3, responseObject.records[0].data.size());
-        assertEquals(KIND, responseObject.records[0].kind);
-        assertTrue(responseObject.records[0].version != null && !responseObject.records[0].version.isEmpty());
-
-        ClientResponse deleteResponse = TestUtils.send("records/" + recordId + 0, "DELETE", HeaderUtils.getHeaders(TenantUtils.getTenantName(), testUtils.getToken()), "", "");
-        assertEquals(204, deleteResponse.getStatus());
-    }
-
-    @Test
-    public void should_returnRecordMatchingAndRecordNotFound_when_noConversionRequired() throws Exception {
-        String recordId = RECORD_ID_PREFIX + UUID.randomUUID().toString();
-        String jsonInput = RecordUtil.createJsonRecordWithReference(1, recordId, KIND, LEGAL_TAG, PERSISTABLE_REFERENCE, "CRS");
-        ClientResponse createResponse = TestUtils.send("records", "PUT", HeaderUtils.getHeaders(TenantUtils.getTenantName(), testUtils.getToken()), jsonInput, "");
-        assertEquals(201, createResponse.getStatus());
-
-        JsonArray records = new JsonArray();
-        records.add(recordId + 0);
-        records.add("nonexisting:id");
-
-        JsonObject body = new JsonObject();
-        body.add("records", records);
-
-        Map<String, String> headers = HeaderUtils.getHeaders(TenantUtils.getTenantName(), testUtils.getToken());
-        headers.put("frame-of-reference", "none");
-        ClientResponse response = TestUtils.send("query/records:batch", "POST", headers, body.toString(),
-                "");
-        assertEquals(HttpStatus.SC_OK, response.getStatus());
-
-        DummyRecordsHelper.ConvertedRecordsMock responseObject = RECORDS_HELPER.getConvertedRecordsMockFromResponse(response);
-
-        assertEquals(1, responseObject.records.length);
-        assertEquals(1, responseObject.notFound.length);
-        assertEquals(0, responseObject.conversionStatuses.size());
-
-        assertEquals("nonexisting:id", responseObject.notFound[0]);
-        assertEquals(TestUtils.getAcl(), responseObject.records[0].acl.viewers[0]);
-        assertEquals(recordId + 0, responseObject.records[0].id);
-        assertEquals(3, responseObject.records[0].data.size());
-        assertEquals(KIND, responseObject.records[0].kind);
-        assertTrue(responseObject.records[0].version != null && !responseObject.records[0].version.isEmpty());
-
-        ClientResponse deleteResponse = TestUtils.send("records/" + recordId + 0, "DELETE", HeaderUtils.getHeaders(TenantUtils.getTenantName(), testUtils.getToken()), "", "");
-        assertEquals(204, deleteResponse.getStatus());
-    }
-
-    @Test
-    public void should_return400BadRequest_when_moreThan20RecordsRequiredAndNoConversionRequired() throws Exception {
-        String recordId = RECORD_ID_PREFIX + UUID.randomUUID().toString();
-
-        JsonArray records = new JsonArray();
-        for (int i = 0; i < 21; i++) {
-            records.add(recordId + String.valueOf(i));
-        }
-
-        JsonObject body = new JsonObject();
-        body.add("records", records);
-
-        Map<String, String> headers = HeaderUtils.getHeaders(TenantUtils.getTenantName(), testUtils.getToken());
-        headers.put("frame-of-reference", "none");
-        ClientResponse response = TestUtils.send("query/records:batch", "POST", headers, body.toString(),
-                "");
-        assertEquals(HttpStatus.SC_BAD_REQUEST, response.getStatus());
-    }
-
-    @Test
-    @Ignore // Ignoring the test for now, once we have CRS converter we should enable this test
-    public void should_returnConvertedRecords_whenConversionRequiredAndNoError() throws Exception {
-        String recordId = RECORD_ID_PREFIX + UUID.randomUUID().toString();
-        String jsonInput = RecordUtil.createJsonRecordWithReference(2, recordId, KIND, LEGAL_TAG, PERSISTABLE_REFERENCE, "CRS");
-        ClientResponse createResponse = TestUtils.send("records", "PUT", HeaderUtils.getHeaders(TenantUtils.getTenantName(), testUtils.getToken()), jsonInput, "");
-        assertEquals(201, createResponse.getStatus());
-
-        JsonArray records = new JsonArray();
-        records.add(recordId + 0);
-        records.add(recordId + 1);
-
-        JsonObject body = new JsonObject();
-        body.add("records", records);
-
-        Map<String, String> headers = HeaderUtils.getHeaders(TenantUtils.getTenantName(), testUtils.getToken());
-        headers.put("frame-of-reference", "units=SI;crs=wgs84;elevation=msl;azimuth=true north;dates=utc;");
-        ClientResponse response = TestUtils.send("query/records:batch", "POST", headers, body.toString(),
-                "");
-        assertEquals(HttpStatus.SC_OK, response.getStatus());
-
-        DummyRecordsHelper.ConvertedRecordsMock responseObject = RECORDS_HELPER.getConvertedRecordsMockFromResponse(response);
-        assertEquals(2, responseObject.records.length);
-        assertEquals(0, responseObject.notFound.length);
-        assertEquals(2, responseObject.conversionStatuses.size());
-
-        assertEquals(KIND, responseObject.records[0].kind);
-        assertTrue(responseObject.records[0].version != null && !responseObject.records[0].version.isEmpty());
-        assertEquals(3, responseObject.records[0].data.size());
-
-        ClientResponse deleteResponse1 = TestUtils.send("records/" + recordId + 0, "DELETE", HeaderUtils.getHeaders(TenantUtils.getTenantName(), testUtils.getToken()), "", "");
-        assertEquals(204, deleteResponse1.getStatus());
-        ClientResponse deleteResponse2 = TestUtils.send("records/" + recordId + 1, "DELETE", HeaderUtils.getHeaders(TenantUtils.getTenantName(), testUtils.getToken()), "", "");
-        assertEquals(204, deleteResponse2.getStatus());
-
-    }
-
-    @Ignore // Ignoring the test for now, once we have CRS converter we should enable this test
-    @Test
-    public void should_returnConvertedRecords_whenConversionRequiredAndNoErrorWithMultiplePairOfCoordinates() throws Exception {
-        String recordId = RECORD_ID_PREFIX + UUID.randomUUID().toString();
-        String jsonInput = RecordUtil.createJsonRecordWithMultiplePairOfCoordinates(2, recordId, KIND, LEGAL_TAG, PERSISTABLE_REFERENCE, "CRS");
-        ClientResponse createResponse = TestUtils.send("records", "PUT", HeaderUtils.getHeaders(TenantUtils.getTenantName(), testUtils.getToken()), jsonInput, "");
-        assertEquals(201, createResponse.getStatus());
-
-        JsonArray records = new JsonArray();
-        records.add(recordId + 0);
-        records.add(recordId + 1);
-
-        JsonObject body = new JsonObject();
-        body.add("records", records);
-
-        Map<String, String> headers = HeaderUtils.getHeaders(TenantUtils.getTenantName(), testUtils.getToken());
-        headers.put("frame-of-reference", "units=SI;crs=wgs84;elevation=msl;azimuth=true north;dates=utc;");
-        ClientResponse response = TestUtils.send("query/records:batch", "POST", headers, body.toString(),
-                "");
-        assertEquals(HttpStatus.SC_OK, response.getStatus());
-
-        DummyRecordsHelper.ConvertedRecordsMock responseObject = RECORDS_HELPER.getConvertedRecordsMockFromResponse(response);
-        assertEquals(2, responseObject.records.length);
-        assertEquals(0, responseObject.notFound.length);
-
-        assertEquals(KIND, responseObject.records[0].kind);
-        assertTrue(responseObject.records[0].version != null && !responseObject.records[0].version.isEmpty());
-        assertEquals(5, responseObject.records[0].data.size());
-
-        ClientResponse deleteResponse1 = TestUtils.send("records/" + recordId + 0, "DELETE", HeaderUtils.getHeaders(TenantUtils.getTenantName(), testUtils.getToken()), "", "");
-        assertEquals(204, deleteResponse1.getStatus());
-        ClientResponse deleteResponse2 = TestUtils.send("records/" + recordId + 1, "DELETE", HeaderUtils.getHeaders(TenantUtils.getTenantName(), testUtils.getToken()), "", "");
-        assertEquals(204, deleteResponse2.getStatus());
-
-    }
-
-    @Ignore // Ignoring the test for now, once we have CRS converter we should enable this test
-    @Test
-    public void should_returnOriginalRecordsAndConversionStatusAsNoMeta_whenConversionRequiredAndNoMetaBlockInRecord() throws Exception{
-        String recordId = RECORD_ID_PREFIX + UUID.randomUUID().toString();
-        String jsonInput = RecordUtil.createJsonRecordNoMetaBlock(2, recordId, KIND, LEGAL_TAG);
-        ClientResponse createResponse = TestUtils.send("records", "PUT", HeaderUtils.getHeaders(TenantUtils.getTenantName(), testUtils.getToken()), jsonInput, "");
-        assertEquals(201, createResponse.getStatus());
-
-        JsonArray records = new JsonArray();
-        records.add(recordId + 0);
-        records.add(recordId + 1);
-        records.add("nonexisting:id");
-
-        JsonObject body = new JsonObject();
-        body.add("records", records);
-
-        Map<String, String> headers = HeaderUtils.getHeaders(TenantUtils.getTenantName(), testUtils.getToken());
-        headers.put("frame-of-reference", "units=SI;crs=wgs84;elevation=msl;azimuth=true north;dates=utc;");
-        ClientResponse response = TestUtils.send("query/records:batch", "POST", headers, body.toString(),
-                "");
-        assertEquals(HttpStatus.SC_OK, response.getStatus());
-
-        DummyRecordsHelper.ConvertedRecordsMock responseObject = RECORDS_HELPER.getConvertedRecordsMockFromResponse(response);
-        assertEquals(2, responseObject.records.length);
-        assertEquals(1, responseObject.notFound.length);
-        assertEquals(2, responseObject.conversionStatuses.size());
-        assertEquals("nonexisting:id", responseObject.notFound[0]);
-        assertEquals(KIND, responseObject.records[0].kind);
-        assertTrue(responseObject.records[0].version != null && !responseObject.records[0].version.isEmpty());
-        assertEquals(3, responseObject.records[0].data.size());
-        List<DummyRecordsHelper.RecordStatusMock> conversionStatuses = responseObject.conversionStatuses;
-        assertEquals("No Meta Block in This Record.", conversionStatuses.get(0).errors.get(0));
-        ClientResponse deleteResponse1 = TestUtils.send("records/" + recordId + 0, "DELETE", HeaderUtils.getHeaders(TenantUtils.getTenantName(), testUtils.getToken()), "", "");
-        assertEquals(204, deleteResponse1.getStatus());
-        ClientResponse deleteResponse2 = TestUtils.send("records/" + recordId + 1, "DELETE", HeaderUtils.getHeaders(TenantUtils.getTenantName(), testUtils.getToken()), "", "");
-        assertEquals(204, deleteResponse2.getStatus());
-    }
-
-    @Test
-    public void should_returnRecordsAndConversionStatus_whenConversionRequiredAndConversionErrorExists() throws Exception {
-        String recordId = RECORD_ID_PREFIX + UUID.randomUUID().toString();
-        String jsonInput = RecordUtil.createJsonRecordMissingValue(2, recordId, KIND, LEGAL_TAG, PERSISTABLE_REFERENCE, "CRS");
-        ClientResponse createResponse = TestUtils.send("records", "PUT", HeaderUtils.getHeaders(TenantUtils.getTenantName(), testUtils.getToken()), jsonInput, "");
-        assertEquals(201, createResponse.getStatus());
-
-        JsonArray records = new JsonArray();
-        records.add(recordId + 0);
-        records.add(recordId + 1);
-
-        JsonObject body = new JsonObject();
-        body.add("records", records);
-
-        Map<String, String> headers = HeaderUtils.getHeaders(TenantUtils.getTenantName(), testUtils.getToken());
-        headers.put("frame-of-reference", "units=SI;crs=wgs84;elevation=msl;azimuth=true north;dates=utc;");
-        ClientResponse response = TestUtils.send("query/records:batch", "POST", headers, body.toString(),
-                "");
-        assertEquals(HttpStatus.SC_OK, response.getStatus());
-
-        DummyRecordsHelper.ConvertedRecordsMock responseObject = RECORDS_HELPER.getConvertedRecordsMockFromResponse(response);
-        assertEquals(2, responseObject.records.length);
-        assertEquals(0, responseObject.notFound.length);
-        assertEquals(2, responseObject.conversionStatuses.size());
-        assertEquals(TestUtils.getAcl(), responseObject.records[0].acl.viewers[0]);
-        assertEquals(KIND, responseObject.records[0].kind);
-        assertTrue(responseObject.records[0].version != null && !responseObject.records[0].version.isEmpty());
-        assertEquals(2, responseObject.records[0].data.size());
-        List<DummyRecordsHelper.RecordStatusMock> conversionStatuses = responseObject.conversionStatuses;
-        assertEquals("CRS conversion: Unknown coordinate pair 'z'.", conversionStatuses.get(0).errors.get(1));
-        assertEquals("CRS conversion: property 'Y' is missing in datablock, no conversion applied to this property and its corresponding pairing property.", conversionStatuses.get(0).errors.get(0));
-        ClientResponse deleteResponse1 = TestUtils.send("records/" + recordId + 0, "DELETE", HeaderUtils.getHeaders(TenantUtils.getTenantName(), testUtils.getToken()), "", "");
-        assertEquals(204, deleteResponse1.getStatus());
-        ClientResponse deleteResponse2 = TestUtils.send("records/" + recordId + 1, "DELETE", HeaderUtils.getHeaders(TenantUtils.getTenantName(), testUtils.getToken()), "", "");
-        assertEquals(204, deleteResponse2.getStatus());
-    }
-
-    @Test
-    @Ignore // Ignoring the test for now, once we have CRS converter we should enable this test
-    public void should_returnRecordsAndConversionStatus_whenConversionRequiredAndNestedPropertyProvidedInMetaBlock() throws Exception {
-        String recordId = RECORD_ID_PREFIX + UUID.randomUUID().toString();
-        String jsonInput = RecordUtil.createJsonRecordWithNestedProperty(1, recordId, KIND, LEGAL_TAG, PERSISTABLE_REFERENCE, "CRS");
-        ClientResponse createResponse = TestUtils.send("records", "PUT", HeaderUtils.getHeaders(TenantUtils.getTenantName(), testUtils.getToken()), jsonInput, "");
-        assertEquals(201, createResponse.getStatus());
-
-        JsonArray records = new JsonArray();
-        records.add(recordId + 0);
-
-        JsonObject body = new JsonObject();
-        body.add("records", records);
-
-        Map<String, String> headers = HeaderUtils.getHeaders(TenantUtils.getTenantName(), testUtils.getToken());
-        headers.put("frame-of-reference", "units=SI;crs=wgs84;elevation=msl;azimuth=true north;dates=utc;");
-        ClientResponse response = TestUtils.send("query/records:batch", "POST", headers, body.toString(),
-                "");
-        assertEquals(HttpStatus.SC_OK, response.getStatus());
-
-        DummyRecordsHelper.ConvertedRecordsMock responseObject = RECORDS_HELPER.getConvertedRecordsMockFromResponse(response);
-        assertEquals(1, responseObject.records.length);
-        assertEquals(0, responseObject.notFound.length);
-        assertEquals(1, responseObject.conversionStatuses.size());
-        assertEquals(TestUtils.getAcl(), responseObject.records[0].acl.viewers[0]);
-        assertEquals(KIND, responseObject.records[0].kind);
-        assertTrue(responseObject.records[0].version != null && !responseObject.records[0].version.isEmpty());
-//        List<String> conversionStatus = (List<String>)responseObject.conversionStatuses.get(RECORD_ID + 8);
-//        assertEquals("nested property projectOutlineLocalGeographic converted successfully", conversionStatus.get(0));
-
-        ClientResponse deleteResponse = TestUtils.send("records/" + recordId + 0, "DELETE", HeaderUtils.getHeaders(TenantUtils.getTenantName(), testUtils.getToken()), "", "");
-        assertEquals(204, deleteResponse.getStatus());
-    }
-    @Ignore // Ignoring the test for now, once we have CRS converter we should enable this test
-    @Test
-    public void should_returnRecordsAndConversionStatus_whenConversionRequiredAndNestedPropertyProvidedInMetaBlock1() throws Exception {
-        String recordId = RECORD_ID_PREFIX + UUID.randomUUID().toString();
-        String jsonInput = RecordUtil.createJsonRecordWithNestedProperty(1, recordId, KIND, LEGAL_TAG, PERSISTABLE_REFERENCE, "CRS");
-        ClientResponse createResponse = TestUtils.send("records", "PUT", HeaderUtils.getHeaders(TenantUtils.getTenantName(), testUtils.getToken()), jsonInput, "");
-        assertEquals(201, createResponse.getStatus());
-
-        JsonArray records = new JsonArray();
-        records.add(recordId + 0);
-
-        JsonObject body = new JsonObject();
-        body.add("records", records);
-
-        Map<String, String> headers = HeaderUtils.getHeaders(TenantUtils.getTenantName(), testUtils.getToken());
-        headers.put("frame-of-reference", "units=SI;crs=wgs84;elevation=msl;azimuth=true north;dates=utc;");
-        ClientResponse response = TestUtils.send("query/records:batch", "POST", headers, body.toString(),
-                "");
-        assertEquals(HttpStatus.SC_OK, response.getStatus());
-
-        DummyRecordsHelper.ConvertedRecordsMock responseObject = RECORDS_HELPER.getConvertedRecordsMockFromResponse(response);
-        assertEquals(1, responseObject.records.length);
-        assertEquals(0, responseObject.notFound.length);
-        assertEquals(TestUtils.getAcl(), responseObject.records[0].acl.viewers[0]);
-        assertEquals(KIND, responseObject.records[0].kind);
-        assertTrue(responseObject.records[0].version != null && !responseObject.records[0].version.isEmpty());
-//        List<String> conversionStatus = (List<String>)responseObject.conversionStatuses.get(RECORD_ID + 8);
-//        assertEquals("nested property projectOutlineLocalGeographic converted successfully", conversionStatus.get(0));
-
-        ClientResponse deleteResponse = TestUtils.send("records/" + recordId + 0, "DELETE", HeaderUtils.getHeaders(TenantUtils.getTenantName(), testUtils.getToken()), "", "");
-        assertEquals(204, deleteResponse.getStatus());
-    }
-
-    @Test
-    public void should_returnRecordsAndConversionStatus_whenDateAndFormatProvidedInMetaBlock() throws Exception {
-        String recordId = RECORD_ID_PREFIX + UUID.randomUUID().toString();
-        String jsonInput = RecordUtil.createJsonRecordsWithDateFormat(1, recordId, KIND, LEGAL_TAG, "yyyy-MM-dd", "creationDate", "2019-08-03", DATETIME_PERSISTABLE_REFERENCE);
-        ClientResponse createResponse = TestUtils.send("records", "PUT", HeaderUtils.getHeaders(TenantUtils.getTenantName(), testUtils.getToken()), jsonInput, "");
-        assertEquals(201, createResponse.getStatus());
-
-        JsonArray records = new JsonArray();
-        records.add(recordId + 0);
-
-        JsonObject body = new JsonObject();
-        body.add("records", records);
-
-        Map<String, String> headers = HeaderUtils.getHeaders(TenantUtils.getTenantName(), testUtils.getToken());
-        headers.put("frame-of-reference", "units=SI;crs=wgs84;elevation=msl;azimuth=true north;dates=utc;");
-        ClientResponse response = TestUtils.send("query/records:batch", "POST", headers, body.toString(),"");
-        assertEquals(HttpStatus.SC_OK, response.getStatus());
-
-        DummyRecordsHelper.ConvertedRecordsMock responseObject = RECORDS_HELPER.getConvertedRecordsMockFromResponse(response);
-        assertEquals(1, responseObject.records.length);
-        assertEquals(0, responseObject.notFound.length);
-
-        assertEquals(TestUtils.getAcl(), responseObject.records[0].acl.viewers[0]);
-        assertEquals(KIND, responseObject.records[0].kind);
-        assertTrue(responseObject.records[0].version != null && !responseObject.records[0].version.isEmpty());
-
-        ClientResponse deleteResponse = TestUtils.send("records/" + recordId + 0, "DELETE", HeaderUtils.getHeaders(TenantUtils.getTenantName(), testUtils.getToken()), "", "");
-        assertEquals(204, deleteResponse.getStatus());
-    }
-
-    @Ignore // Ignoring the test for now, once we have CRS converter we should enable this test
-    @Test
-    public void should_returnRecordsAndConversionStatus_whenNestedArrayOfPropertiesProvidedWithoutError() throws Exception {
-        String recordId = RECORD_ID_PREFIX + UUID.randomUUID().toString();
-        String jsonInput = RecordUtil.createJsonRecordWithNestedArrayOfProperties(1, recordId, KIND, LEGAL_TAG, UNIT_PERSISTABLE_REFERENCE, "Unit");
-        ClientResponse createResponse = TestUtils.send("records", "PUT", HeaderUtils.getHeaders(TenantUtils.getTenantName(), testUtils.getToken()), jsonInput, "");
-        assertEquals(201, createResponse.getStatus());
-
-        JsonArray records = new JsonArray();
-        records.add(recordId + 12);
-
-        JsonObject body = new JsonObject();
-        body.add("records", records);
-
-        Map<String, String> headers = HeaderUtils.getHeaders(TenantUtils.getTenantName(), testUtils.getToken());
-        headers.put("frame-of-reference", "units=SI;crs=wgs84;elevation=msl;azimuth=true north;dates=utc;");
-        ClientResponse response = TestUtils.send("query/records:batch", "POST", headers, body.toString(),"");
-        assertEquals(HttpStatus.SC_OK, response.getStatus());
-
-        DummyRecordsHelper.ConvertedRecordsMock responseObject = RECORDS_HELPER.getConvertedRecordsMockFromResponse(response);
-        assertEquals(1, responseObject.records.length);
-        assertEquals(0, responseObject.notFound.length);
-        assertEquals(1, responseObject.conversionStatuses.size());
-        assertEquals(TestUtils.getAcl(), responseObject.records[0].acl.viewers[0]);
-        assertEquals(KIND, responseObject.records[0].kind);
-        assertTrue(responseObject.records[0].version != null && !responseObject.records[0].version.isEmpty());
-        assertEquals(2, responseObject.records[0].data.size());
-        List<DummyRecordsHelper.RecordStatusMock> conversionStatuses = responseObject.conversionStatuses;
-        assertEquals("SUCCESS", conversionStatuses.get(0).status);
-
-        ClientResponse deleteResponse = TestUtils.send("records/" + recordId + 12, "DELETE", HeaderUtils.getHeaders(TenantUtils.getTenantName(), testUtils.getToken()), "", "");
-        assertEquals(204, deleteResponse.getStatus());
-    }
-
-    @Ignore // Ignoring the test for now, once we have CRS converter we should enable this test
-    @Test
-    public void should_returnRecordsAndConversionStatus_whenNestedArrayOfPropertiesProvidedWithInvalidValues() throws Exception {
-        String recordId = RECORD_ID_PREFIX + UUID.randomUUID().toString();
-        String jsonInput = RecordUtil.createJsonRecordWithNestedArrayOfPropertiesAndInvalidValues(1, recordId, KIND, LEGAL_TAG, UNIT_PERSISTABLE_REFERENCE, "Unit");
-        ClientResponse createResponse = TestUtils.send("records", "PUT", HeaderUtils.getHeaders(TenantUtils.getTenantName(), testUtils.getToken()), jsonInput, "");
-        assertEquals(201, createResponse.getStatus());
-
-        JsonArray records = new JsonArray();
-        records.add(recordId + 12);
-
-        JsonObject body = new JsonObject();
-        body.add("records", records);
-
-        Map<String, String> headers = HeaderUtils.getHeaders(TenantUtils.getTenantName(), testUtils.getToken());
-        headers.put("frame-of-reference", "units=SI;crs=wgs84;elevation=msl;azimuth=true north;dates=utc;");
-        ClientResponse response = TestUtils.send("query/records:batch", "POST", headers, body.toString(),"");
-        assertEquals(HttpStatus.SC_OK, response.getStatus());
-
-        DummyRecordsHelper.ConvertedRecordsMock responseObject = RECORDS_HELPER.getConvertedRecordsMockFromResponse(response);
-        assertEquals(1, responseObject.records.length);
-        assertEquals(0, responseObject.notFound.length);
-        assertEquals(1, responseObject.conversionStatuses.size());
-        assertEquals(TestUtils.getAcl(), responseObject.records[0].acl.viewers[0]);
-        assertEquals(KIND, responseObject.records[0].kind);
-        assertTrue(responseObject.records[0].version != null && !responseObject.records[0].version.isEmpty());
-        assertEquals(2, responseObject.records[0].data.size());
-        List<DummyRecordsHelper.RecordStatusMock> conversionStatuses = responseObject.conversionStatuses;
-        assertEquals("ERROR", conversionStatuses.get(0).status);
-<<<<<<< HEAD
-        assertEquals("Unit conversion: illegal value for property markers[].measuredDepth", conversionStatuses.get(0).errors.get(0));
-
-        ClientResponse deleteResponse = TestUtils.send("records/" + recordId + 12, "DELETE", HeaderUtils.getHeaders(TenantUtils.getTenantName(), testUtils.getToken()), "", "");
-        assertEquals(204, deleteResponse.getStatus());
-    }
-
-    @Ignore // Ignoring the test for now, once we have CRS converter we should enable this test
-    @Test
-    public void should_returnRecordsAndConversionStatus_whenInhomogeneousNestedArrayOfPropertiesProvidedWithoutError() throws Exception {
-        String recordId = RECORD_ID_PREFIX + UUID.randomUUID().toString();
-        String jsonInput = RecordUtil.createJsonRecordWithInhomogeneousNestedArrayOfProperties(1, recordId, KIND, LEGAL_TAG, UNIT_PERSISTABLE_REFERENCE, "Unit");
-        ClientResponse createResponse = TestUtils.send("records", "PUT", HeaderUtils.getHeaders(TenantUtils.getTenantName(), testUtils.getToken()), jsonInput, "");
-        assertEquals(201, createResponse.getStatus());
-
-        JsonArray records = new JsonArray();
-        records.add(recordId + 13);
-
-        JsonObject body = new JsonObject();
-        body.add("records", records);
-
-        Map<String, String> headers = HeaderUtils.getHeaders(TenantUtils.getTenantName(), testUtils.getToken());
-        headers.put("frame-of-reference", "units=SI;crs=wgs84;elevation=msl;azimuth=true north;dates=utc;");
-        ClientResponse response = TestUtils.send("query/records:batch", "POST", headers, body.toString(),"");
-        assertEquals(HttpStatus.SC_OK, response.getStatus());
-
-        DummyRecordsHelper.ConvertedRecordsMock responseObject = RECORDS_HELPER.getConvertedRecordsMockFromResponse(response);
-        assertEquals(1, responseObject.records.length);
-        assertEquals(0, responseObject.notFound.length);
-        assertEquals(1, responseObject.conversionStatuses.size());
-        assertEquals(TestUtils.getAcl(), responseObject.records[0].acl.viewers[0]);
-        assertEquals(KIND, responseObject.records[0].kind);
-        assertTrue(responseObject.records[0].version != null && !responseObject.records[0].version.isEmpty());
-        assertEquals(2, responseObject.records[0].data.size());
-        List<DummyRecordsHelper.RecordStatusMock> conversionStatuses = responseObject.conversionStatuses;
-        assertEquals("SUCCESS", conversionStatuses.get(0).status);
-
-        ClientResponse deleteResponse = TestUtils.send("records/" + recordId + 13, "DELETE", HeaderUtils.getHeaders(TenantUtils.getTenantName(), testUtils.getToken()), "", "");
-        assertEquals(204, deleteResponse.getStatus());
-    }
-
-    @Ignore // Ignoring the test for now, once we have CRS converter we should enable this test
-    @Test
-    public void should_returnRecordsAndConversionStatus_whenInhomogeneousNestedArrayOfPropertiesProvidedWithInvalidValues() throws Exception {
-        String recordId = RECORD_ID_PREFIX + UUID.randomUUID().toString();
-        String jsonInput = RecordUtil.createJsonRecordWithInhomogeneousNestedArrayOfPropertiesAndInvalidValues(1, recordId, KIND, LEGAL_TAG, UNIT_PERSISTABLE_REFERENCE, "Unit");
-        ClientResponse createResponse = TestUtils.send("records", "PUT", HeaderUtils.getHeaders(TenantUtils.getTenantName(), testUtils.getToken()), jsonInput, "");
-        assertEquals(201, createResponse.getStatus());
-
-        JsonArray records = new JsonArray();
-        records.add(recordId + 13);
-
-        JsonObject body = new JsonObject();
-        body.add("records", records);
-
-        Map<String, String> headers = HeaderUtils.getHeaders(TenantUtils.getTenantName(), testUtils.getToken());
-        headers.put("frame-of-reference", "units=SI;crs=wgs84;elevation=msl;azimuth=true north;dates=utc;");
-        ClientResponse response = TestUtils.send("query/records:batch", "POST", headers, body.toString(),"");
-        assertEquals(HttpStatus.SC_OK, response.getStatus());
-
-        DummyRecordsHelper.ConvertedRecordsMock responseObject = RECORDS_HELPER.getConvertedRecordsMockFromResponse(response);
-        assertEquals(1, responseObject.records.length);
-        assertEquals(0, responseObject.notFound.length);
-        assertEquals(1, responseObject.conversionStatuses.size());
-        assertEquals(TestUtils.getAcl(), responseObject.records[0].acl.viewers[0]);
-        assertEquals(KIND, responseObject.records[0].kind);
-        assertTrue(responseObject.records[0].version != null && !responseObject.records[0].version.isEmpty());
-        assertEquals(2, responseObject.records[0].data.size());
-        List<DummyRecordsHelper.RecordStatusMock> conversionStatuses = responseObject.conversionStatuses;
-        assertEquals("ERROR", conversionStatuses.get(0).status);
-        assertEquals("Unit conversion: illegal value for property markers[1].measuredDepth", conversionStatuses.get(0).errors.get(0));
-
-        ClientResponse deleteResponse = TestUtils.send("records/" + recordId + 13, "DELETE", HeaderUtils.getHeaders(TenantUtils.getTenantName(), testUtils.getToken()), "", "");
-        assertEquals(204, deleteResponse.getStatus());
-    }
-
-    @Ignore // Ignoring the test for now, once we have CRS converter we should enable this test
-    @Test
-    public void should_returnRecordsAndConversionStatus_whenInhomogeneousNestedArrayOfPropertiesProvidedWithIndexOutOfBoundary() throws Exception {
-        String recordId = RECORD_ID_PREFIX + UUID.randomUUID().toString();
-        String jsonInput = RecordUtil.createJsonRecordWithInhomogeneousNestedArrayOfPropertiesAndIndexOutOfBoundary(1, recordId, KIND, LEGAL_TAG, UNIT_PERSISTABLE_REFERENCE, "Unit");
-        ClientResponse createResponse = TestUtils.send("records", "PUT", HeaderUtils.getHeaders(TenantUtils.getTenantName(), testUtils.getToken()), jsonInput, "");
-        assertEquals(201, createResponse.getStatus());
-
-        JsonArray records = new JsonArray();
-        records.add(recordId + 13);
-
-        JsonObject body = new JsonObject();
-        body.add("records", records);
-
-        Map<String, String> headers = HeaderUtils.getHeaders(TenantUtils.getTenantName(), testUtils.getToken());
-        headers.put("frame-of-reference", "units=SI;crs=wgs84;elevation=msl;azimuth=true north;dates=utc;");
-        ClientResponse response = TestUtils.send("query/records:batch", "POST", headers, body.toString(),"");
-        assertEquals(HttpStatus.SC_OK, response.getStatus());
-
-        DummyRecordsHelper.ConvertedRecordsMock responseObject = RECORDS_HELPER.getConvertedRecordsMockFromResponse(response);
-        assertEquals(1, responseObject.records.length);
-        assertEquals(0, responseObject.notFound.length);
-        assertEquals(1, responseObject.conversionStatuses.size());
-        assertEquals(TestUtils.getAcl(), responseObject.records[0].acl.viewers[0]);
-        assertEquals(KIND, responseObject.records[0].kind);
-        assertTrue(responseObject.records[0].version != null && !responseObject.records[0].version.isEmpty());
-        assertEquals(2, responseObject.records[0].data.size());
-        List<DummyRecordsHelper.RecordStatusMock> conversionStatuses = responseObject.conversionStatuses;
-        assertEquals("SUCCESS", conversionStatuses.get(0).status);
-        assertEquals("Unit conversion: property markers[2].measuredDepth missing", conversionStatuses.get(0).errors.get(0));
-
-        ClientResponse deleteResponse = TestUtils.send("records/" + recordId + 13, "DELETE", HeaderUtils.getHeaders(TenantUtils.getTenantName(), testUtils.getToken()), "", "");
-=======
-        assertEquals("Unit conversion: illegal value for property markers[1].measuredDepth", conversionStatuses.get(0).errors.get(0));
-
-        ClientResponse deleteResponse = TestUtils.send("records/" + recordId + 12, "DELETE", HeaderUtils.getHeaders(TenantUtils.getTenantName(), testUtils.getToken()), "", "");
->>>>>>> 0d93893c
-        assertEquals(204, deleteResponse.getStatus());
-    }
-}
+// Copyright 2017-2019, Schlumberger
+//
+// Licensed under the Apache License, Version 2.0 (the "License");
+// you may not use this file except in compliance with the License.
+// You may obtain a copy of the License at
+//
+//      http://www.apache.org/licenses/LICENSE-2.0
+//
+// Unless required by applicable law or agreed to in writing, software
+// distributed under the License is distributed on an "AS IS" BASIS,
+// WITHOUT WARRANTIES OR CONDITIONS OF ANY KIND, either express or implied.
+// See the License for the specific language governing permissions and
+// limitations under the License.
+
+package org.opengroup.osdu.storage.query;
+
+import com.google.gson.JsonArray;
+import com.google.gson.JsonObject;
+import org.opengroup.osdu.storage.util.*;
+import com.sun.jersey.api.client.ClientResponse;
+import org.apache.http.HttpStatus;
+import org.junit.AfterClass;
+import org.junit.BeforeClass;
+import org.junit.Test;
+import org.junit.Ignore;
+
+import java.util.List;
+import java.util.Map;
+import java.util.UUID;
+
+import static org.junit.Assert.assertEquals;
+import static org.junit.Assert.assertTrue;
+
+public abstract class PostFetchRecordsIntegrationTests extends TestBase {
+    protected static final long NOW = System.currentTimeMillis();
+
+    protected static final String RECORD_ID_PREFIX = TenantUtils.getFirstTenantName() + ":query:";
+    protected static final String KIND = TenantUtils.getTenantName() + ":ds:query:1.0." + NOW;
+    protected static final String LEGAL_TAG = LegalTagUtils.createRandomName();
+    protected static final DummyRecordsHelper RECORDS_HELPER = new DummyRecordsHelper();
+
+    protected static final String PERSISTABLE_REFERENCE = "%7B%22LB_CRS%22%3A%22%257B%2522WKT%2522%253A%2522PROJCS%255B%255C%2522British_National_Grid%255C%2522%252CGEOGCS%255B%255C%2522GCS_OSGB_1936%255C%2522%252CDATUM%255B%255C%2522D_OSGB_1936%255C%2522%252CSPHEROID%255B%255C%2522Airy_1830%255C%2522%252C6377563.396%252C299.3249646%255D%255D%252CPRIMEM%255B%255C%2522Greenwich%255C%2522%252C0.0%255D%252CUNIT%255B%255C%2522Degree%255C%2522%252C0.0174532925199433%255D%255D%252CPROJECTION%255B%255C%2522Transverse_Mercator%255C%2522%255D%252CPARAMETER%255B%255C%2522False_Easting%255C%2522%252C400000.0%255D%252CPARAMETER%255B%255C%2522False_Northing%255C%2522%252C-100000.0%255D%252CPARAMETER%255B%255C%2522Central_Meridian%255C%2522%252C-2.0%255D%252CPARAMETER%255B%255C%2522Scale_Factor%255C%2522%252C0.9996012717%255D%252CPARAMETER%255B%255C%2522Latitude_Of_Origin%255C%2522%252C49.0%255D%252CUNIT%255B%255C%2522Meter%255C%2522%252C1.0%255D%252CAUTHORITY%255B%255C%2522EPSG%255C%2522%252C27700%255D%255D%2522%252C%2522Type%2522%253A%2522LBCRS%2522%252C%2522EngineVersion%2522%253A%2522PE_10_3_1%2522%252C%2522AuthorityCode%2522%253A%257B%2522Authority%2522%253A%2522EPSG%2522%252C%2522Code%2522%253A%252227700%2522%257D%252C%2522Name%2522%253A%2522British_National_Grid%2522%257D%22%2C%22TRF%22%3A%22%257B%2522WKT%2522%253A%2522GEOGTRAN%255B%255C%2522OSGB_1936_To_WGS_1984_Petroleum%255C%2522%252CGEOGCS%255B%255C%2522GCS_OSGB_1936%255C%2522%252CDATUM%255B%255C%2522D_OSGB_1936%255C%2522%252CSPHEROID%255B%255C%2522Airy_1830%255C%2522%252C6377563.396%252C299.3249646%255D%255D%252CPRIMEM%255B%255C%2522Greenwich%255C%2522%252C0.0%255D%252CUNIT%255B%255C%2522Degree%255C%2522%252C0.0174532925199433%255D%255D%252CGEOGCS%255B%255C%2522GCS_WGS_1984%255C%2522%252CDATUM%255B%255C%2522D_WGS_1984%255C%2522%252CSPHEROID%255B%255C%2522WGS_1984%255C%2522%252C6378137.0%252C298.257223563%255D%255D%252CPRIMEM%255B%255C%2522Greenwich%255C%2522%252C0.0%255D%252CUNIT%255B%255C%2522Degree%255C%2522%252C0.0174532925199433%255D%255D%252CMETHOD%255B%255C%2522Position_Vector%255C%2522%255D%252CPARAMETER%255B%255C%2522X_Axis_Translation%255C%2522%252C446.448%255D%252CPARAMETER%255B%255C%2522Y_Axis_Translation%255C%2522%252C-125.157%255D%252CPARAMETER%255B%255C%2522Z_Axis_Translation%255C%2522%252C542.06%255D%252CPARAMETER%255B%255C%2522X_Axis_Rotation%255C%2522%252C0.15%255D%252CPARAMETER%255B%255C%2522Y_Axis_Rotation%255C%2522%252C0.247%255D%252CPARAMETER%255B%255C%2522Z_Axis_Rotation%255C%2522%252C0.842%255D%252CPARAMETER%255B%255C%2522Scale_Difference%255C%2522%252C-20.489%255D%252CAUTHORITY%255B%255C%2522EPSG%255C%2522%252C1314%255D%255D%2522%252C%2522Type%2522%253A%2522STRF%2522%252C%2522EngineVersion%2522%253A%2522PE_10_3_1%2522%252C%2522AuthorityCode%2522%253A%257B%2522Authority%2522%253A%2522EPSG%2522%252C%2522Code%2522%253A%25221314%2522%257D%252C%2522Name%2522%253A%2522OSGB_1936_To_WGS_1984_Petroleum%2522%257D%22%2C%22Type%22%3A%22EBCRS%22%2C%22EngineVersion%22%3A%22PE_10_3_1%22%2C%22Name%22%3A%22OSGB+1936+*+UKOOA-Pet+%2F+British+National+Grid+%5B27700%2C1314%5D%22%2C%22AuthorityCode%22%3A%7B%22Authority%22%3A%22MyCompany%22%2C%22Code%22%3A%2227700006%22%7D%7D";
+    private static final String DATETIME_PERSISTABLE_REFERENCE = "{\"type\":\"DAT\",\"format\":\"YYYY-MM-DD\"}";
+    private static final String UNIT_PERSISTABLE_REFERENCE = "{\"abcd\":{\"a\":0.0,\"b\":0.3048,\"c\":1.0,\"d\":0.0},\"symbol\":\"ft\",\"baseMeasurement\":{\"ancestry\":\"L\",\"type\":\"UM\"},\"type\":\"UAD\"}";
+
+    public static void classSetup(String token) throws Exception {
+        LegalTagUtils.create(LEGAL_TAG, token);
+    }
+
+    public static void classTearDown(String token) throws Exception {
+        LegalTagUtils.delete(LEGAL_TAG, token);
+    }
+    
+    @Test
+    public void should_returnSingleRecordMatching_when_noConversionRequired() throws Exception {
+        String recordId = RECORD_ID_PREFIX + UUID.randomUUID().toString();
+        String jsonInput = RecordUtil.createJsonRecordWithReference(1, recordId, KIND, LEGAL_TAG, PERSISTABLE_REFERENCE, "CRS");
+        ClientResponse createResponse = TestUtils.send("records", "PUT", HeaderUtils.getHeaders(TenantUtils.getTenantName(), testUtils.getToken()), jsonInput, "");
+        assertEquals(201, createResponse.getStatus());
+
+        JsonArray records = new JsonArray();
+        records.add(recordId + 0);
+
+        JsonObject body = new JsonObject();
+        body.add("records", records);
+
+        Map<String, String> headers = HeaderUtils.getHeaders(TenantUtils.getTenantName(), testUtils.getToken());
+        headers.put("frame-of-reference", "none");
+        ClientResponse response = TestUtils.send("query/records:batch", "POST", headers, body.toString(),
+                "");
+        assertEquals(HttpStatus.SC_OK, response.getStatus());
+
+        DummyRecordsHelper.ConvertedRecordsMock responseObject = RECORDS_HELPER.getConvertedRecordsMockFromResponse(response);
+
+        assertEquals(1, responseObject.records.length);
+        assertEquals(0, responseObject.notFound.length);
+        assertEquals(0, responseObject.conversionStatuses.size());
+
+        assertEquals(TestUtils.getAcl(), responseObject.records[0].acl.viewers[0]);
+        assertEquals(recordId + 0, responseObject.records[0].id);
+        assertEquals(3, responseObject.records[0].data.size());
+        assertEquals(KIND, responseObject.records[0].kind);
+        assertTrue(responseObject.records[0].version != null && !responseObject.records[0].version.isEmpty());
+
+        ClientResponse deleteResponse = TestUtils.send("records/" + recordId + 0, "DELETE", HeaderUtils.getHeaders(TenantUtils.getTenantName(), testUtils.getToken()), "", "");
+        assertEquals(204, deleteResponse.getStatus());
+    }
+
+    @Test
+    public void should_returnRecordMatchingAndRecordNotFound_when_noConversionRequired() throws Exception {
+        String recordId = RECORD_ID_PREFIX + UUID.randomUUID().toString();
+        String jsonInput = RecordUtil.createJsonRecordWithReference(1, recordId, KIND, LEGAL_TAG, PERSISTABLE_REFERENCE, "CRS");
+        ClientResponse createResponse = TestUtils.send("records", "PUT", HeaderUtils.getHeaders(TenantUtils.getTenantName(), testUtils.getToken()), jsonInput, "");
+        assertEquals(201, createResponse.getStatus());
+
+        JsonArray records = new JsonArray();
+        records.add(recordId + 0);
+        records.add("nonexisting:id");
+
+        JsonObject body = new JsonObject();
+        body.add("records", records);
+
+        Map<String, String> headers = HeaderUtils.getHeaders(TenantUtils.getTenantName(), testUtils.getToken());
+        headers.put("frame-of-reference", "none");
+        ClientResponse response = TestUtils.send("query/records:batch", "POST", headers, body.toString(),
+                "");
+        assertEquals(HttpStatus.SC_OK, response.getStatus());
+
+        DummyRecordsHelper.ConvertedRecordsMock responseObject = RECORDS_HELPER.getConvertedRecordsMockFromResponse(response);
+
+        assertEquals(1, responseObject.records.length);
+        assertEquals(1, responseObject.notFound.length);
+        assertEquals(0, responseObject.conversionStatuses.size());
+
+        assertEquals("nonexisting:id", responseObject.notFound[0]);
+        assertEquals(TestUtils.getAcl(), responseObject.records[0].acl.viewers[0]);
+        assertEquals(recordId + 0, responseObject.records[0].id);
+        assertEquals(3, responseObject.records[0].data.size());
+        assertEquals(KIND, responseObject.records[0].kind);
+        assertTrue(responseObject.records[0].version != null && !responseObject.records[0].version.isEmpty());
+
+        ClientResponse deleteResponse = TestUtils.send("records/" + recordId + 0, "DELETE", HeaderUtils.getHeaders(TenantUtils.getTenantName(), testUtils.getToken()), "", "");
+        assertEquals(204, deleteResponse.getStatus());
+    }
+
+    @Test
+    public void should_return400BadRequest_when_moreThan20RecordsRequiredAndNoConversionRequired() throws Exception {
+        String recordId = RECORD_ID_PREFIX + UUID.randomUUID().toString();
+
+        JsonArray records = new JsonArray();
+        for (int i = 0; i < 21; i++) {
+            records.add(recordId + String.valueOf(i));
+        }
+
+        JsonObject body = new JsonObject();
+        body.add("records", records);
+
+        Map<String, String> headers = HeaderUtils.getHeaders(TenantUtils.getTenantName(), testUtils.getToken());
+        headers.put("frame-of-reference", "none");
+        ClientResponse response = TestUtils.send("query/records:batch", "POST", headers, body.toString(),
+                "");
+        assertEquals(HttpStatus.SC_BAD_REQUEST, response.getStatus());
+    }
+
+    @Test
+    @Ignore // Ignoring the test for now, once we have CRS converter we should enable this test
+    public void should_returnConvertedRecords_whenConversionRequiredAndNoError() throws Exception {
+        String recordId = RECORD_ID_PREFIX + UUID.randomUUID().toString();
+        String jsonInput = RecordUtil.createJsonRecordWithReference(2, recordId, KIND, LEGAL_TAG, PERSISTABLE_REFERENCE, "CRS");
+        ClientResponse createResponse = TestUtils.send("records", "PUT", HeaderUtils.getHeaders(TenantUtils.getTenantName(), testUtils.getToken()), jsonInput, "");
+        assertEquals(201, createResponse.getStatus());
+
+        JsonArray records = new JsonArray();
+        records.add(recordId + 0);
+        records.add(recordId + 1);
+
+        JsonObject body = new JsonObject();
+        body.add("records", records);
+
+        Map<String, String> headers = HeaderUtils.getHeaders(TenantUtils.getTenantName(), testUtils.getToken());
+        headers.put("frame-of-reference", "units=SI;crs=wgs84;elevation=msl;azimuth=true north;dates=utc;");
+        ClientResponse response = TestUtils.send("query/records:batch", "POST", headers, body.toString(),
+                "");
+        assertEquals(HttpStatus.SC_OK, response.getStatus());
+
+        DummyRecordsHelper.ConvertedRecordsMock responseObject = RECORDS_HELPER.getConvertedRecordsMockFromResponse(response);
+        assertEquals(2, responseObject.records.length);
+        assertEquals(0, responseObject.notFound.length);
+        assertEquals(2, responseObject.conversionStatuses.size());
+
+        assertEquals(KIND, responseObject.records[0].kind);
+        assertTrue(responseObject.records[0].version != null && !responseObject.records[0].version.isEmpty());
+        assertEquals(3, responseObject.records[0].data.size());
+
+        ClientResponse deleteResponse1 = TestUtils.send("records/" + recordId + 0, "DELETE", HeaderUtils.getHeaders(TenantUtils.getTenantName(), testUtils.getToken()), "", "");
+        assertEquals(204, deleteResponse1.getStatus());
+        ClientResponse deleteResponse2 = TestUtils.send("records/" + recordId + 1, "DELETE", HeaderUtils.getHeaders(TenantUtils.getTenantName(), testUtils.getToken()), "", "");
+        assertEquals(204, deleteResponse2.getStatus());
+
+    }
+
+    @Ignore // Ignoring the test for now, once we have CRS converter we should enable this test
+    @Test
+    public void should_returnConvertedRecords_whenConversionRequiredAndNoErrorWithMultiplePairOfCoordinates() throws Exception {
+        String recordId = RECORD_ID_PREFIX + UUID.randomUUID().toString();
+        String jsonInput = RecordUtil.createJsonRecordWithMultiplePairOfCoordinates(2, recordId, KIND, LEGAL_TAG, PERSISTABLE_REFERENCE, "CRS");
+        ClientResponse createResponse = TestUtils.send("records", "PUT", HeaderUtils.getHeaders(TenantUtils.getTenantName(), testUtils.getToken()), jsonInput, "");
+        assertEquals(201, createResponse.getStatus());
+
+        JsonArray records = new JsonArray();
+        records.add(recordId + 0);
+        records.add(recordId + 1);
+
+        JsonObject body = new JsonObject();
+        body.add("records", records);
+
+        Map<String, String> headers = HeaderUtils.getHeaders(TenantUtils.getTenantName(), testUtils.getToken());
+        headers.put("frame-of-reference", "units=SI;crs=wgs84;elevation=msl;azimuth=true north;dates=utc;");
+        ClientResponse response = TestUtils.send("query/records:batch", "POST", headers, body.toString(),
+                "");
+        assertEquals(HttpStatus.SC_OK, response.getStatus());
+
+        DummyRecordsHelper.ConvertedRecordsMock responseObject = RECORDS_HELPER.getConvertedRecordsMockFromResponse(response);
+        assertEquals(2, responseObject.records.length);
+        assertEquals(0, responseObject.notFound.length);
+
+        assertEquals(KIND, responseObject.records[0].kind);
+        assertTrue(responseObject.records[0].version != null && !responseObject.records[0].version.isEmpty());
+        assertEquals(5, responseObject.records[0].data.size());
+
+        ClientResponse deleteResponse1 = TestUtils.send("records/" + recordId + 0, "DELETE", HeaderUtils.getHeaders(TenantUtils.getTenantName(), testUtils.getToken()), "", "");
+        assertEquals(204, deleteResponse1.getStatus());
+        ClientResponse deleteResponse2 = TestUtils.send("records/" + recordId + 1, "DELETE", HeaderUtils.getHeaders(TenantUtils.getTenantName(), testUtils.getToken()), "", "");
+        assertEquals(204, deleteResponse2.getStatus());
+
+    }
+
+    @Ignore // Ignoring the test for now, once we have CRS converter we should enable this test
+    @Test
+    public void should_returnOriginalRecordsAndConversionStatusAsNoMeta_whenConversionRequiredAndNoMetaBlockInRecord() throws Exception{
+        String recordId = RECORD_ID_PREFIX + UUID.randomUUID().toString();
+        String jsonInput = RecordUtil.createJsonRecordNoMetaBlock(2, recordId, KIND, LEGAL_TAG);
+        ClientResponse createResponse = TestUtils.send("records", "PUT", HeaderUtils.getHeaders(TenantUtils.getTenantName(), testUtils.getToken()), jsonInput, "");
+        assertEquals(201, createResponse.getStatus());
+
+        JsonArray records = new JsonArray();
+        records.add(recordId + 0);
+        records.add(recordId + 1);
+        records.add("nonexisting:id");
+
+        JsonObject body = new JsonObject();
+        body.add("records", records);
+
+        Map<String, String> headers = HeaderUtils.getHeaders(TenantUtils.getTenantName(), testUtils.getToken());
+        headers.put("frame-of-reference", "units=SI;crs=wgs84;elevation=msl;azimuth=true north;dates=utc;");
+        ClientResponse response = TestUtils.send("query/records:batch", "POST", headers, body.toString(),
+                "");
+        assertEquals(HttpStatus.SC_OK, response.getStatus());
+
+        DummyRecordsHelper.ConvertedRecordsMock responseObject = RECORDS_HELPER.getConvertedRecordsMockFromResponse(response);
+        assertEquals(2, responseObject.records.length);
+        assertEquals(1, responseObject.notFound.length);
+        assertEquals(2, responseObject.conversionStatuses.size());
+        assertEquals("nonexisting:id", responseObject.notFound[0]);
+        assertEquals(KIND, responseObject.records[0].kind);
+        assertTrue(responseObject.records[0].version != null && !responseObject.records[0].version.isEmpty());
+        assertEquals(3, responseObject.records[0].data.size());
+        List<DummyRecordsHelper.RecordStatusMock> conversionStatuses = responseObject.conversionStatuses;
+        assertEquals("No Meta Block in This Record.", conversionStatuses.get(0).errors.get(0));
+        ClientResponse deleteResponse1 = TestUtils.send("records/" + recordId + 0, "DELETE", HeaderUtils.getHeaders(TenantUtils.getTenantName(), testUtils.getToken()), "", "");
+        assertEquals(204, deleteResponse1.getStatus());
+        ClientResponse deleteResponse2 = TestUtils.send("records/" + recordId + 1, "DELETE", HeaderUtils.getHeaders(TenantUtils.getTenantName(), testUtils.getToken()), "", "");
+        assertEquals(204, deleteResponse2.getStatus());
+    }
+
+    @Test
+    public void should_returnRecordsAndConversionStatus_whenConversionRequiredAndConversionErrorExists() throws Exception {
+        String recordId = RECORD_ID_PREFIX + UUID.randomUUID().toString();
+        String jsonInput = RecordUtil.createJsonRecordMissingValue(2, recordId, KIND, LEGAL_TAG, PERSISTABLE_REFERENCE, "CRS");
+        ClientResponse createResponse = TestUtils.send("records", "PUT", HeaderUtils.getHeaders(TenantUtils.getTenantName(), testUtils.getToken()), jsonInput, "");
+        assertEquals(201, createResponse.getStatus());
+
+        JsonArray records = new JsonArray();
+        records.add(recordId + 0);
+        records.add(recordId + 1);
+
+        JsonObject body = new JsonObject();
+        body.add("records", records);
+
+        Map<String, String> headers = HeaderUtils.getHeaders(TenantUtils.getTenantName(), testUtils.getToken());
+        headers.put("frame-of-reference", "units=SI;crs=wgs84;elevation=msl;azimuth=true north;dates=utc;");
+        ClientResponse response = TestUtils.send("query/records:batch", "POST", headers, body.toString(),
+                "");
+        assertEquals(HttpStatus.SC_OK, response.getStatus());
+
+        DummyRecordsHelper.ConvertedRecordsMock responseObject = RECORDS_HELPER.getConvertedRecordsMockFromResponse(response);
+        assertEquals(2, responseObject.records.length);
+        assertEquals(0, responseObject.notFound.length);
+        assertEquals(2, responseObject.conversionStatuses.size());
+        assertEquals(TestUtils.getAcl(), responseObject.records[0].acl.viewers[0]);
+        assertEquals(KIND, responseObject.records[0].kind);
+        assertTrue(responseObject.records[0].version != null && !responseObject.records[0].version.isEmpty());
+        assertEquals(2, responseObject.records[0].data.size());
+        List<DummyRecordsHelper.RecordStatusMock> conversionStatuses = responseObject.conversionStatuses;
+        assertEquals("CRS conversion: Unknown coordinate pair 'z'.", conversionStatuses.get(0).errors.get(1));
+        assertEquals("CRS conversion: property 'Y' is missing in datablock, no conversion applied to this property and its corresponding pairing property.", conversionStatuses.get(0).errors.get(0));
+        ClientResponse deleteResponse1 = TestUtils.send("records/" + recordId + 0, "DELETE", HeaderUtils.getHeaders(TenantUtils.getTenantName(), testUtils.getToken()), "", "");
+        assertEquals(204, deleteResponse1.getStatus());
+        ClientResponse deleteResponse2 = TestUtils.send("records/" + recordId + 1, "DELETE", HeaderUtils.getHeaders(TenantUtils.getTenantName(), testUtils.getToken()), "", "");
+        assertEquals(204, deleteResponse2.getStatus());
+    }
+
+    @Test
+    @Ignore // Ignoring the test for now, once we have CRS converter we should enable this test
+    public void should_returnRecordsAndConversionStatus_whenConversionRequiredAndNestedPropertyProvidedInMetaBlock() throws Exception {
+        String recordId = RECORD_ID_PREFIX + UUID.randomUUID().toString();
+        String jsonInput = RecordUtil.createJsonRecordWithNestedProperty(1, recordId, KIND, LEGAL_TAG, PERSISTABLE_REFERENCE, "CRS");
+        ClientResponse createResponse = TestUtils.send("records", "PUT", HeaderUtils.getHeaders(TenantUtils.getTenantName(), testUtils.getToken()), jsonInput, "");
+        assertEquals(201, createResponse.getStatus());
+
+        JsonArray records = new JsonArray();
+        records.add(recordId + 0);
+
+        JsonObject body = new JsonObject();
+        body.add("records", records);
+
+        Map<String, String> headers = HeaderUtils.getHeaders(TenantUtils.getTenantName(), testUtils.getToken());
+        headers.put("frame-of-reference", "units=SI;crs=wgs84;elevation=msl;azimuth=true north;dates=utc;");
+        ClientResponse response = TestUtils.send("query/records:batch", "POST", headers, body.toString(),
+                "");
+        assertEquals(HttpStatus.SC_OK, response.getStatus());
+
+        DummyRecordsHelper.ConvertedRecordsMock responseObject = RECORDS_HELPER.getConvertedRecordsMockFromResponse(response);
+        assertEquals(1, responseObject.records.length);
+        assertEquals(0, responseObject.notFound.length);
+        assertEquals(1, responseObject.conversionStatuses.size());
+        assertEquals(TestUtils.getAcl(), responseObject.records[0].acl.viewers[0]);
+        assertEquals(KIND, responseObject.records[0].kind);
+        assertTrue(responseObject.records[0].version != null && !responseObject.records[0].version.isEmpty());
+//        List<String> conversionStatus = (List<String>)responseObject.conversionStatuses.get(RECORD_ID + 8);
+//        assertEquals("nested property projectOutlineLocalGeographic converted successfully", conversionStatus.get(0));
+
+        ClientResponse deleteResponse = TestUtils.send("records/" + recordId + 0, "DELETE", HeaderUtils.getHeaders(TenantUtils.getTenantName(), testUtils.getToken()), "", "");
+        assertEquals(204, deleteResponse.getStatus());
+    }
+    @Ignore // Ignoring the test for now, once we have CRS converter we should enable this test
+    @Test
+    public void should_returnRecordsAndConversionStatus_whenConversionRequiredAndNestedPropertyProvidedInMetaBlock1() throws Exception {
+        String recordId = RECORD_ID_PREFIX + UUID.randomUUID().toString();
+        String jsonInput = RecordUtil.createJsonRecordWithNestedProperty(1, recordId, KIND, LEGAL_TAG, PERSISTABLE_REFERENCE, "CRS");
+        ClientResponse createResponse = TestUtils.send("records", "PUT", HeaderUtils.getHeaders(TenantUtils.getTenantName(), testUtils.getToken()), jsonInput, "");
+        assertEquals(201, createResponse.getStatus());
+
+        JsonArray records = new JsonArray();
+        records.add(recordId + 0);
+
+        JsonObject body = new JsonObject();
+        body.add("records", records);
+
+        Map<String, String> headers = HeaderUtils.getHeaders(TenantUtils.getTenantName(), testUtils.getToken());
+        headers.put("frame-of-reference", "units=SI;crs=wgs84;elevation=msl;azimuth=true north;dates=utc;");
+        ClientResponse response = TestUtils.send("query/records:batch", "POST", headers, body.toString(),
+                "");
+        assertEquals(HttpStatus.SC_OK, response.getStatus());
+
+        DummyRecordsHelper.ConvertedRecordsMock responseObject = RECORDS_HELPER.getConvertedRecordsMockFromResponse(response);
+        assertEquals(1, responseObject.records.length);
+        assertEquals(0, responseObject.notFound.length);
+        assertEquals(TestUtils.getAcl(), responseObject.records[0].acl.viewers[0]);
+        assertEquals(KIND, responseObject.records[0].kind);
+        assertTrue(responseObject.records[0].version != null && !responseObject.records[0].version.isEmpty());
+//        List<String> conversionStatus = (List<String>)responseObject.conversionStatuses.get(RECORD_ID + 8);
+//        assertEquals("nested property projectOutlineLocalGeographic converted successfully", conversionStatus.get(0));
+
+        ClientResponse deleteResponse = TestUtils.send("records/" + recordId + 0, "DELETE", HeaderUtils.getHeaders(TenantUtils.getTenantName(), testUtils.getToken()), "", "");
+        assertEquals(204, deleteResponse.getStatus());
+    }
+
+    @Test
+    public void should_returnRecordsAndConversionStatus_whenDateAndFormatProvidedInMetaBlock() throws Exception {
+        String recordId = RECORD_ID_PREFIX + UUID.randomUUID().toString();
+        String jsonInput = RecordUtil.createJsonRecordsWithDateFormat(1, recordId, KIND, LEGAL_TAG, "yyyy-MM-dd", "creationDate", "2019-08-03", DATETIME_PERSISTABLE_REFERENCE);
+        ClientResponse createResponse = TestUtils.send("records", "PUT", HeaderUtils.getHeaders(TenantUtils.getTenantName(), testUtils.getToken()), jsonInput, "");
+        assertEquals(201, createResponse.getStatus());
+
+        JsonArray records = new JsonArray();
+        records.add(recordId + 0);
+
+        JsonObject body = new JsonObject();
+        body.add("records", records);
+
+        Map<String, String> headers = HeaderUtils.getHeaders(TenantUtils.getTenantName(), testUtils.getToken());
+        headers.put("frame-of-reference", "units=SI;crs=wgs84;elevation=msl;azimuth=true north;dates=utc;");
+        ClientResponse response = TestUtils.send("query/records:batch", "POST", headers, body.toString(),"");
+        assertEquals(HttpStatus.SC_OK, response.getStatus());
+
+        DummyRecordsHelper.ConvertedRecordsMock responseObject = RECORDS_HELPER.getConvertedRecordsMockFromResponse(response);
+        assertEquals(1, responseObject.records.length);
+        assertEquals(0, responseObject.notFound.length);
+
+        assertEquals(TestUtils.getAcl(), responseObject.records[0].acl.viewers[0]);
+        assertEquals(KIND, responseObject.records[0].kind);
+        assertTrue(responseObject.records[0].version != null && !responseObject.records[0].version.isEmpty());
+
+        ClientResponse deleteResponse = TestUtils.send("records/" + recordId + 0, "DELETE", HeaderUtils.getHeaders(TenantUtils.getTenantName(), testUtils.getToken()), "", "");
+        assertEquals(204, deleteResponse.getStatus());
+    }
+
+    @Ignore // Ignoring the test for now, once we have CRS converter we should enable this test
+    @Test
+    public void should_returnRecordsAndConversionStatus_whenNestedArrayOfPropertiesProvidedWithoutError() throws Exception {
+        String recordId = RECORD_ID_PREFIX + UUID.randomUUID().toString();
+        String jsonInput = RecordUtil.createJsonRecordWithNestedArrayOfProperties(1, recordId, KIND, LEGAL_TAG, UNIT_PERSISTABLE_REFERENCE, "Unit");
+        ClientResponse createResponse = TestUtils.send("records", "PUT", HeaderUtils.getHeaders(TenantUtils.getTenantName(), testUtils.getToken()), jsonInput, "");
+        assertEquals(201, createResponse.getStatus());
+
+        JsonArray records = new JsonArray();
+        records.add(recordId + 12);
+
+        JsonObject body = new JsonObject();
+        body.add("records", records);
+
+        Map<String, String> headers = HeaderUtils.getHeaders(TenantUtils.getTenantName(), testUtils.getToken());
+        headers.put("frame-of-reference", "units=SI;crs=wgs84;elevation=msl;azimuth=true north;dates=utc;");
+        ClientResponse response = TestUtils.send("query/records:batch", "POST", headers, body.toString(),"");
+        assertEquals(HttpStatus.SC_OK, response.getStatus());
+
+        DummyRecordsHelper.ConvertedRecordsMock responseObject = RECORDS_HELPER.getConvertedRecordsMockFromResponse(response);
+        assertEquals(1, responseObject.records.length);
+        assertEquals(0, responseObject.notFound.length);
+        assertEquals(1, responseObject.conversionStatuses.size());
+        assertEquals(TestUtils.getAcl(), responseObject.records[0].acl.viewers[0]);
+        assertEquals(KIND, responseObject.records[0].kind);
+        assertTrue(responseObject.records[0].version != null && !responseObject.records[0].version.isEmpty());
+        assertEquals(2, responseObject.records[0].data.size());
+        List<DummyRecordsHelper.RecordStatusMock> conversionStatuses = responseObject.conversionStatuses;
+        assertEquals("SUCCESS", conversionStatuses.get(0).status);
+
+        ClientResponse deleteResponse = TestUtils.send("records/" + recordId + 12, "DELETE", HeaderUtils.getHeaders(TenantUtils.getTenantName(), testUtils.getToken()), "", "");
+        assertEquals(204, deleteResponse.getStatus());
+    }
+
+    @Ignore // Ignoring the test for now, once we have CRS converter we should enable this test
+    @Test
+    public void should_returnRecordsAndConversionStatus_whenNestedArrayOfPropertiesProvidedWithInvalidValues() throws Exception {
+        String recordId = RECORD_ID_PREFIX + UUID.randomUUID().toString();
+        String jsonInput = RecordUtil.createJsonRecordWithNestedArrayOfPropertiesAndInvalidValues(1, recordId, KIND, LEGAL_TAG, UNIT_PERSISTABLE_REFERENCE, "Unit");
+        ClientResponse createResponse = TestUtils.send("records", "PUT", HeaderUtils.getHeaders(TenantUtils.getTenantName(), testUtils.getToken()), jsonInput, "");
+        assertEquals(201, createResponse.getStatus());
+
+        JsonArray records = new JsonArray();
+        records.add(recordId + 12);
+
+        JsonObject body = new JsonObject();
+        body.add("records", records);
+
+        Map<String, String> headers = HeaderUtils.getHeaders(TenantUtils.getTenantName(), testUtils.getToken());
+        headers.put("frame-of-reference", "units=SI;crs=wgs84;elevation=msl;azimuth=true north;dates=utc;");
+        ClientResponse response = TestUtils.send("query/records:batch", "POST", headers, body.toString(),"");
+        assertEquals(HttpStatus.SC_OK, response.getStatus());
+
+        DummyRecordsHelper.ConvertedRecordsMock responseObject = RECORDS_HELPER.getConvertedRecordsMockFromResponse(response);
+        assertEquals(1, responseObject.records.length);
+        assertEquals(0, responseObject.notFound.length);
+        assertEquals(1, responseObject.conversionStatuses.size());
+        assertEquals(TestUtils.getAcl(), responseObject.records[0].acl.viewers[0]);
+        assertEquals(KIND, responseObject.records[0].kind);
+        assertTrue(responseObject.records[0].version != null && !responseObject.records[0].version.isEmpty());
+        assertEquals(2, responseObject.records[0].data.size());
+        List<DummyRecordsHelper.RecordStatusMock> conversionStatuses = responseObject.conversionStatuses;
+        assertEquals("ERROR", conversionStatuses.get(0).status);
+        assertEquals("Unit conversion: illegal value for property markers[1].measuredDepth", conversionStatuses.get(0).errors.get(0));
+
+        ClientResponse deleteResponse = TestUtils.send("records/" + recordId + 12, "DELETE", HeaderUtils.getHeaders(TenantUtils.getTenantName(), testUtils.getToken()), "", "");
+        assertEquals(204, deleteResponse.getStatus());
+    }
+
+    @Ignore // Ignoring the test for now, once we have CRS converter we should enable this test
+    @Test
+    public void should_returnRecordsAndConversionStatus_whenInhomogeneousNestedArrayOfPropertiesProvidedWithoutError() throws Exception {
+        String recordId = RECORD_ID_PREFIX + UUID.randomUUID().toString();
+        String jsonInput = RecordUtil.createJsonRecordWithInhomogeneousNestedArrayOfProperties(1, recordId, KIND, LEGAL_TAG, UNIT_PERSISTABLE_REFERENCE, "Unit");
+        ClientResponse createResponse = TestUtils.send("records", "PUT", HeaderUtils.getHeaders(TenantUtils.getTenantName(), testUtils.getToken()), jsonInput, "");
+        assertEquals(201, createResponse.getStatus());
+
+        JsonArray records = new JsonArray();
+        records.add(recordId + 13);
+
+        JsonObject body = new JsonObject();
+        body.add("records", records);
+
+        Map<String, String> headers = HeaderUtils.getHeaders(TenantUtils.getTenantName(), testUtils.getToken());
+        headers.put("frame-of-reference", "units=SI;crs=wgs84;elevation=msl;azimuth=true north;dates=utc;");
+        ClientResponse response = TestUtils.send("query/records:batch", "POST", headers, body.toString(),"");
+        assertEquals(HttpStatus.SC_OK, response.getStatus());
+
+        DummyRecordsHelper.ConvertedRecordsMock responseObject = RECORDS_HELPER.getConvertedRecordsMockFromResponse(response);
+        assertEquals(1, responseObject.records.length);
+        assertEquals(0, responseObject.notFound.length);
+        assertEquals(1, responseObject.conversionStatuses.size());
+        assertEquals(TestUtils.getAcl(), responseObject.records[0].acl.viewers[0]);
+        assertEquals(KIND, responseObject.records[0].kind);
+        assertTrue(responseObject.records[0].version != null && !responseObject.records[0].version.isEmpty());
+        assertEquals(2, responseObject.records[0].data.size());
+        List<DummyRecordsHelper.RecordStatusMock> conversionStatuses = responseObject.conversionStatuses;
+        assertEquals("SUCCESS", conversionStatuses.get(0).status);
+
+        ClientResponse deleteResponse = TestUtils.send("records/" + recordId + 13, "DELETE", HeaderUtils.getHeaders(TenantUtils.getTenantName(), testUtils.getToken()), "", "");
+        assertEquals(204, deleteResponse.getStatus());
+    }
+
+    @Ignore // Ignoring the test for now, once we have CRS converter we should enable this test
+    @Test
+    public void should_returnRecordsAndConversionStatus_whenInhomogeneousNestedArrayOfPropertiesProvidedWithInvalidValues() throws Exception {
+        String recordId = RECORD_ID_PREFIX + UUID.randomUUID().toString();
+        String jsonInput = RecordUtil.createJsonRecordWithInhomogeneousNestedArrayOfPropertiesAndInvalidValues(1, recordId, KIND, LEGAL_TAG, UNIT_PERSISTABLE_REFERENCE, "Unit");
+        ClientResponse createResponse = TestUtils.send("records", "PUT", HeaderUtils.getHeaders(TenantUtils.getTenantName(), testUtils.getToken()), jsonInput, "");
+        assertEquals(201, createResponse.getStatus());
+
+        JsonArray records = new JsonArray();
+        records.add(recordId + 13);
+
+        JsonObject body = new JsonObject();
+        body.add("records", records);
+
+        Map<String, String> headers = HeaderUtils.getHeaders(TenantUtils.getTenantName(), testUtils.getToken());
+        headers.put("frame-of-reference", "units=SI;crs=wgs84;elevation=msl;azimuth=true north;dates=utc;");
+        ClientResponse response = TestUtils.send("query/records:batch", "POST", headers, body.toString(),"");
+        assertEquals(HttpStatus.SC_OK, response.getStatus());
+
+        DummyRecordsHelper.ConvertedRecordsMock responseObject = RECORDS_HELPER.getConvertedRecordsMockFromResponse(response);
+        assertEquals(1, responseObject.records.length);
+        assertEquals(0, responseObject.notFound.length);
+        assertEquals(1, responseObject.conversionStatuses.size());
+        assertEquals(TestUtils.getAcl(), responseObject.records[0].acl.viewers[0]);
+        assertEquals(KIND, responseObject.records[0].kind);
+        assertTrue(responseObject.records[0].version != null && !responseObject.records[0].version.isEmpty());
+        assertEquals(2, responseObject.records[0].data.size());
+        List<DummyRecordsHelper.RecordStatusMock> conversionStatuses = responseObject.conversionStatuses;
+        assertEquals("ERROR", conversionStatuses.get(0).status);
+        assertEquals("Unit conversion: illegal value for property markers[1].measuredDepth", conversionStatuses.get(0).errors.get(0));
+
+        ClientResponse deleteResponse = TestUtils.send("records/" + recordId + 13, "DELETE", HeaderUtils.getHeaders(TenantUtils.getTenantName(), testUtils.getToken()), "", "");
+        assertEquals(204, deleteResponse.getStatus());
+    }
+
+    @Ignore // Ignoring the test for now, once we have CRS converter we should enable this test
+    @Test
+    public void should_returnRecordsAndConversionStatus_whenInhomogeneousNestedArrayOfPropertiesProvidedWithIndexOutOfBoundary() throws Exception {
+        String recordId = RECORD_ID_PREFIX + UUID.randomUUID().toString();
+        String jsonInput = RecordUtil.createJsonRecordWithInhomogeneousNestedArrayOfPropertiesAndIndexOutOfBoundary(1, recordId, KIND, LEGAL_TAG, UNIT_PERSISTABLE_REFERENCE, "Unit");
+        ClientResponse createResponse = TestUtils.send("records", "PUT", HeaderUtils.getHeaders(TenantUtils.getTenantName(), testUtils.getToken()), jsonInput, "");
+        assertEquals(201, createResponse.getStatus());
+
+        JsonArray records = new JsonArray();
+        records.add(recordId + 13);
+
+        JsonObject body = new JsonObject();
+        body.add("records", records);
+
+        Map<String, String> headers = HeaderUtils.getHeaders(TenantUtils.getTenantName(), testUtils.getToken());
+        headers.put("frame-of-reference", "units=SI;crs=wgs84;elevation=msl;azimuth=true north;dates=utc;");
+        ClientResponse response = TestUtils.send("query/records:batch", "POST", headers, body.toString(),"");
+        assertEquals(HttpStatus.SC_OK, response.getStatus());
+
+        DummyRecordsHelper.ConvertedRecordsMock responseObject = RECORDS_HELPER.getConvertedRecordsMockFromResponse(response);
+        assertEquals(1, responseObject.records.length);
+        assertEquals(0, responseObject.notFound.length);
+        assertEquals(1, responseObject.conversionStatuses.size());
+        assertEquals(TestUtils.getAcl(), responseObject.records[0].acl.viewers[0]);
+        assertEquals(KIND, responseObject.records[0].kind);
+        assertTrue(responseObject.records[0].version != null && !responseObject.records[0].version.isEmpty());
+        assertEquals(2, responseObject.records[0].data.size());
+        List<DummyRecordsHelper.RecordStatusMock> conversionStatuses = responseObject.conversionStatuses;
+        assertEquals("SUCCESS", conversionStatuses.get(0).status);
+        assertEquals("Unit conversion: property markers[2].measuredDepth missing", conversionStatuses.get(0).errors.get(0));
+
+        ClientResponse deleteResponse = TestUtils.send("records/" + recordId + 13, "DELETE", HeaderUtils.getHeaders(TenantUtils.getTenantName(), testUtils.getToken()), "", "");
+        assertEquals(204, deleteResponse.getStatus());
+    }
+}