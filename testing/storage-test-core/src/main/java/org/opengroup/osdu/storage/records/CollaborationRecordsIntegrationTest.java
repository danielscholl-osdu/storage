// Copyright 2017-2019, Schlumberger
//
// Licensed under the Apache License, Version 2.0 (the "License");
// you may not use this file except in compliance with the License.
// You may obtain a copy of the License at
//
//      http://www.apache.org/licenses/LICENSE-2.0
//
// Unless required by applicable law or agreed to in writing, software
// distributed under the License is distributed on an "AS IS" BASIS,
// WITHOUT WARRANTIES OR CONDITIONS OF ANY KIND, either express or implied.
// See the License for the specific language governing permissions and
// limitations under the License.

package org.opengroup.osdu.storage.records;

import com.google.api.client.util.Strings;
import com.google.gson.JsonArray;
import com.google.gson.JsonObject;
import com.sun.jersey.api.client.ClientResponse;
import org.apache.http.HttpStatus;
import org.junit.Test;
import org.opengroup.osdu.storage.util.DummyRecordsHelper;
import org.opengroup.osdu.storage.util.HeaderUtils;
import org.opengroup.osdu.storage.util.LegalTagUtils;
import org.opengroup.osdu.storage.util.RecordUtil;
import org.opengroup.osdu.storage.util.TenantUtils;
import org.opengroup.osdu.storage.util.TestBase;
import org.opengroup.osdu.storage.util.TestUtils;

import java.util.Arrays;
import java.util.List;
import java.util.Map;
import java.util.UUID;

import static org.apache.http.HttpStatus.SC_CREATED;
import static org.apache.http.HttpStatus.SC_NOT_FOUND;
import static org.apache.http.HttpStatus.SC_NO_CONTENT;
import static org.apache.http.HttpStatus.SC_OK;
import static org.junit.Assert.assertEquals;
import static org.junit.Assert.assertTrue;
import static org.junit.Assert.fail;

public abstract class CollaborationRecordsIntegrationTest extends TestBase {
    protected static final DummyRecordsHelper RECORDS_HELPER = new DummyRecordsHelper();
    protected static final String COLLABORATION_HEADER = "x-collaboration";
    protected static final String APPLICATION_NAME = "storage service integration test";
    protected static final String TENANT_NAME = TenantUtils.getTenantName();
    protected static final long CURRENT_TIME_MILLIS = System.currentTimeMillis();
    protected static final String COLLABORATION1_ID = UUID.randomUUID().toString();
    protected static final String COLLABORATION2_ID = UUID.randomUUID().toString();
    protected static final String RECORD_ID_1 = TENANT_NAME + ":inttest:1" + CURRENT_TIME_MILLIS;
    protected static final String RECORD_ID_2 = TENANT_NAME + ":inttest:2" + CURRENT_TIME_MILLIS;
    protected static final String RECORD_ID_3 = TENANT_NAME + ":inttest:3" + CURRENT_TIME_MILLIS;

    protected static final String RECORD_PURGE_ID = TENANT_NAME + ":inttestpurge:1" + CURRENT_TIME_MILLIS;
    protected static final String KIND1 = TENANT_NAME + ":ds:inttest:1" + CURRENT_TIME_MILLIS;
    protected static final String KIND2 = TENANT_NAME + ":ds:inttest:2" + CURRENT_TIME_MILLIS;
    protected static final String KIND3 = TENANT_NAME + ":ds:inttest:3" + CURRENT_TIME_MILLIS;
    protected static Long RECORD1_V1;
    protected static Long RECORD1_V2;
    protected static Long RECORD1_V3;
    protected static Long RECORD1_V4;
    protected static Long RECORD2_V1;
    protected static Long RECORD2_V2;
    protected static Long RECORD3_V1;
    protected static Long RECORD3_V2;

    protected static Long RECORD_PURGE_V1;
    protected static Long RECORD_PURGE_V2;
    protected static Long RECORD_PURGE_V3;
    protected static String LEGAL_TAG_NAME_A;

    public static void classSetup(String token) throws Exception {
        LEGAL_TAG_NAME_A = LegalTagUtils.createRandomName();
        LegalTagUtils.create(LEGAL_TAG_NAME_A, token);

        RECORD1_V1 = createRecord(RECORD_ID_1, null, KIND1, token);
        RECORD1_V2 = createRecord(RECORD_ID_1, COLLABORATION1_ID, KIND1, token);
        RECORD1_V3 = createRecord(RECORD_ID_1, COLLABORATION1_ID, KIND1, token);
        RECORD1_V4 = createRecord(RECORD_ID_1, COLLABORATION2_ID, KIND1, token);

        RECORD2_V1 = createRecord(RECORD_ID_2, null, KIND1, token);
        RECORD2_V2 = createRecord(RECORD_ID_2, COLLABORATION2_ID, KIND1, token);

        RECORD3_V1 = createRecord(RECORD_ID_3, COLLABORATION1_ID, KIND2, token);
        RECORD3_V2 = createRecord(RECORD_ID_3, COLLABORATION2_ID, KIND2, token);

        //for purge integration test
        RECORD_PURGE_V1 = createRecord(RECORD_PURGE_ID, COLLABORATION1_ID, KIND1, token);
        RECORD_PURGE_V2 = createRecord(RECORD_PURGE_ID, COLLABORATION1_ID, KIND1, token);
        RECORD_PURGE_V3 = createRecord(RECORD_PURGE_ID, COLLABORATION2_ID, KIND1, token);
    }

    public static void classTearDown(String token) throws Exception {
        TestUtils.send("records/" + RECORD_ID_1, "DELETE", getHeadersWithxCollaboration(null, token), "", "");
        TestUtils.send("records/" + RECORD_ID_1, "DELETE", getHeadersWithxCollaboration(COLLABORATION1_ID, token), "", "");
        TestUtils.send("records/" + RECORD_ID_1, "DELETE", getHeadersWithxCollaboration(COLLABORATION2_ID, token), "", "");
        TestUtils.send("records/" + RECORD_ID_2, "DELETE", getHeadersWithxCollaboration(null, token), "", "");
        TestUtils.send("records/" + RECORD_ID_2, "DELETE", getHeadersWithxCollaboration(COLLABORATION2_ID, token), "", "");
        TestUtils.send("records/" + RECORD_ID_3, "DELETE", getHeadersWithxCollaboration(COLLABORATION1_ID, token), "", "");
        TestUtils.send("records/" + RECORD_ID_3, "DELETE", getHeadersWithxCollaboration(COLLABORATION2_ID, token), "", "");
        LegalTagUtils.delete(LEGAL_TAG_NAME_A, token);
    }

    @Test
    public void should_getLatestVersion_when_validRecordIdAndCollaborationIdAreProvided() throws Exception {
        //get record1 --> v1
        ClientResponse response = TestUtils.send("records/" + RECORD_ID_1, "GET", getHeadersWithxCollaboration(null, testUtils.getToken()), "", "");
        assertRecordVersion(response, RECORD1_V1);
        //get record1 with guid1 --> v3
        response = TestUtils.send("records/" + RECORD_ID_1, "GET", getHeadersWithxCollaboration(COLLABORATION1_ID, testUtils.getToken()), "", "");
        assertRecordVersion(response, RECORD1_V3);
        //get record1 with guid2 --> v4
        response = TestUtils.send("records/" + RECORD_ID_1, "GET", getHeadersWithxCollaboration(COLLABORATION2_ID, testUtils.getToken()), "", "");
        assertRecordVersion(response, RECORD1_V4);
        //get record2 with guid1 --> 404
        response = TestUtils.send("records/" + RECORD_ID_2, "GET", getHeadersWithxCollaboration(COLLABORATION1_ID, testUtils.getToken()), "", "");
        assertEquals(HttpStatus.SC_NOT_FOUND, response.getStatus());
    }

    @Test
    public void should_getCorrectRecordVersion_when_validRecordIdAndCollaborationIdAndRecordVersionAreProvided() throws Exception {
        //get record1 with v2 with context guid1
        ClientResponse response = TestUtils.send("records/" + RECORD_ID_1 + "/" + RECORD1_V2, "GET", getHeadersWithxCollaboration(COLLABORATION1_ID, testUtils.getToken()), "", "");
        assertRecordVersion(response, RECORD1_V2);
        //get 404 for record1 with v2 with context guid2
        response = TestUtils.send("records/" + RECORD_ID_1 + "/" + RECORD1_V2, "GET", getHeadersWithxCollaboration(COLLABORATION2_ID, testUtils.getToken()), "", "");
        assertEquals(HttpStatus.SC_NOT_FOUND, response.getStatus());
    }

    @Test
    public void should_getAllRecordVersions_when_validRecordIdAndCollaborationIdAreProvided() throws Exception {
        //I will get only v1 for record1 with no context
        ClientResponse response = TestUtils.send("records/versions/" + RECORD_ID_1, "GET", getHeadersWithxCollaboration(null, testUtils.getToken()), "", "");
        RecordsApiAcceptanceTests.GetVersionsResponse versionsResponse = TestUtils.getResult(response, 200, RecordsApiAcceptanceTests.GetVersionsResponse.class);
        assertEquals(1, versionsResponse.versions.length);
        assertEquals(RECORD1_V1, versionsResponse.versions[0]);


        //I will get v2 and v3 for record1 with context guid1
        response = TestUtils.send("records/versions/" + RECORD_ID_1, "GET", getHeadersWithxCollaboration(COLLABORATION1_ID, testUtils.getToken()), "", "");
        versionsResponse = TestUtils.getResult(response, 200, RecordsApiAcceptanceTests.GetVersionsResponse.class);
        assertEquals(2, versionsResponse.versions.length);
        List<Long> versions = Arrays.asList(versionsResponse.versions);
        assertTrue(versions.contains(RECORD1_V2));
        assertTrue(versions.contains(RECORD1_V3));
    }

    @Test
    public void should_purgeAllRecordVersionsOnlyInCollaborationContext() throws Exception {
        ClientResponse response = TestUtils.send("records/" + RECORD_PURGE_ID, "DELETE", getHeadersWithxCollaboration(COLLABORATION1_ID, testUtils.getToken()), "", "");
        assertEquals(SC_NO_CONTENT, response.getStatus());
        response = TestUtils.send("records/" + RECORD_PURGE_ID, "GET", getHeadersWithxCollaboration(COLLABORATION1_ID, testUtils.getToken()), "", "");
        assertEquals(SC_NOT_FOUND, response.getStatus());
        response = TestUtils.send("records/" + RECORD_PURGE_ID, "GET", getHeadersWithxCollaboration(COLLABORATION2_ID, testUtils.getToken()), "", "");
        assertRecordVersion(response, RECORD_PURGE_V3);
    }

    @Test
    public void should_getRecordsOnlyInCollaborationContext_whenQueryByKind() throws Exception {
        ClientResponse response = TestUtils.send("query/records", "GET", getHeadersWithxCollaboration(COLLABORATION2_ID, testUtils.getToken()), "", "?kind=" + KIND1);
        assertEquals(SC_OK, response.getStatus());
        DummyRecordsHelper.QueryResultMock responseObject = RECORDS_HELPER.getQueryResultMockFromResponse(response);
        assertEquals(2, responseObject.results.length);
        assertTrue(Arrays.stream(responseObject.results).anyMatch(RECORD_ID_1::equals));
        assertTrue(Arrays.stream(responseObject.results).anyMatch(RECORD_ID_2::equals));

        response = TestUtils.send("query/records", "GET", getHeadersWithxCollaboration(COLLABORATION1_ID, testUtils.getToken()), "", "?kind=" + KIND1);
        assertEquals(SC_OK, response.getStatus());
        responseObject = RECORDS_HELPER.getQueryResultMockFromResponse(response);
        assertEquals(1, responseObject.results.length);
        assertTrue(Arrays.stream(responseObject.results).anyMatch(RECORD_ID_1::equals));

        response = TestUtils.send("query/records", "GET", getHeadersWithxCollaboration(COLLABORATION1_ID, testUtils.getToken()), "", "?kind=" + KIND3);
        assertEquals(SC_NOT_FOUND, response.getStatus());
    }

    @Test
    public void should_fetchCorrectRecords_when_validRecordIdsAndCollaborationIdAreProvided() throws Exception {
        //If I fetch records 1, 2,and 3 in context guid1,I should get a 200 with records 1 and 3
        JsonArray records = new JsonArray();
        records.add(RECORD_ID_1);
        records.add(RECORD_ID_2);
        records.add(RECORD_ID_3);
        JsonObject body = new JsonObject();
        body.add("records", records);
        ClientResponse response = TestUtils.send("query/records:batch", "POST", getHeadersWithxCollaboration(COLLABORATION1_ID, testUtils.getToken()), body.toString(), "");
        assertEquals(HttpStatus.SC_OK, response.getStatus());

        DummyRecordsHelper.ConvertedRecordsMock responseObject = RECORDS_HELPER.getConvertedRecordsMockFromResponse(response);
        assertEquals(2, responseObject.records.length);
        assertEquals(1, responseObject.notFound.length);
        assertEquals(0, responseObject.conversionStatuses.size());
        for (DummyRecordsHelper.RecordResultMock record : responseObject.records) {
            if (record.id.equals(RECORD_ID_1)) assertEquals(RECORD1_V3, Long.valueOf(record.version));
            else if (record.id.equals(RECORD_ID_2)) fail("should not contain record 2: " + RECORD_ID_2);
            else if (record.id.equals(RECORD_ID_3)) assertEquals(RECORD3_V1, Long.valueOf(record.version));
            else fail(String.format("should only contain record 1 %s, and record 3 %s", RECORD_ID_1, RECORD_ID_3));
        }

        // If I fetch records 1, 2, and 3 in no context, I should get a 200 with records 1 and 2
        response = TestUtils.send("query/records:batch", "POST", getHeadersWithxCollaboration(null, testUtils.getToken()), body.toString(), "");
        assertEquals(HttpStatus.SC_OK, response.getStatus());

        responseObject = RECORDS_HELPER.getConvertedRecordsMockFromResponse(response);
        assertEquals(2, responseObject.records.length);
        assertEquals(1, responseObject.notFound.length);
        assertEquals(0, responseObject.conversionStatuses.size());
        for (DummyRecordsHelper.RecordResultMock record : responseObject.records) {
            if (record.id.equals(RECORD_ID_1)) assertEquals(RECORD1_V1, Long.valueOf(record.version));
            else if (record.id.equals(RECORD_ID_2)) assertEquals(RECORD2_V1, Long.valueOf(record.version));
            else if (record.id.equals(RECORD_ID_3)) fail("should not contain record 3: " + RECORD_ID_3);
            else fail(String.format("should only contain record 1 %s, and record 2 %s", RECORD_ID_1, RECORD_ID_2));
        }
    }

    @Test
    public void should_queryAllRecords_when_validRecordIdsAndCollaborationIdAreProvided() throws Exception {
        // If I query records 1,2 and 3 in context guid2, I should get 200 with records 1,2 and 3
        JsonArray records = new JsonArray();
        records.add(RECORD_ID_1);
        records.add(RECORD_ID_2);
        records.add(RECORD_ID_3);
        JsonObject body = new JsonObject();
        body.add("records", records);
        ClientResponse response = TestUtils.send("query/records", "POST", getHeadersWithxCollaboration(COLLABORATION2_ID, testUtils.getToken()), body.toString(), "");
        assertEquals(HttpStatus.SC_OK, response.getStatus());

        DummyRecordsHelper.RecordsMock responseObject = RECORDS_HELPER.getRecordsMockFromResponse(response);
        assertEquals(3, responseObject.records.length);
        assertEquals(0, responseObject.invalidRecords.length);
        assertEquals(0, responseObject.retryRecords.length);
        for (DummyRecordsHelper.RecordResultMock record : responseObject.records) {
            if (record.id.equals(RECORD_ID_1)) assertEquals(RECORD1_V4, Long.valueOf(record.version));
            else if (record.id.equals(RECORD_ID_2)) assertEquals(RECORD2_V2, Long.valueOf(record.version));
            else if (record.id.equals(RECORD_ID_3)) assertEquals(RECORD3_V2, Long.valueOf(record.version));
            else fail(String.format("should only contain record 1 %s, 2 %s and record 3 %s", RECORD_ID_1, RECORD_ID_2, RECORD_ID_3));
        }

        // If I query records 1, 2 and 3 in context guid1, I should get 2xx with records 1 and 3
        response = TestUtils.send("query/records", "POST", getHeadersWithxCollaboration(COLLABORATION1_ID, testUtils.getToken()), body.toString(), "");
        assertEquals(HttpStatus.SC_OK, response.getStatus());

        responseObject = RECORDS_HELPER.getRecordsMockFromResponse(response);
        assertEquals(2, responseObject.records.length);
        assertEquals(1, responseObject.invalidRecords.length);
        assertEquals(0, responseObject.retryRecords.length);
        for (DummyRecordsHelper.RecordResultMock record : responseObject.records) {
            if (record.id.equals(RECORD_ID_1)) assertEquals(RECORD1_V3, Long.valueOf(record.version));
            else if (record.id.equals(RECORD_ID_2)) fail("should not contain record 2: " + RECORD_ID_2);
            else if (record.id.equals(RECORD_ID_3)) assertEquals(RECORD3_V1, Long.valueOf(record.version));
            else fail(String.format("should only contain record 1 %s, and record 3 %s", RECORD_ID_1, RECORD_ID_3));
        }
    }

    private static Long createRecord(String recordId, String collaborationId, String kind, String token) throws Exception {
        String jsonInput = RecordUtil.createDefaultJsonRecord(recordId, kind, LEGAL_TAG_NAME_A);

        ClientResponse response = TestUtils.send("records", "PUT", getHeadersWithxCollaboration(collaborationId, token), jsonInput, "");
        assertEquals(SC_CREATED, response.getStatus());
        assertTrue(response.getType().toString().contains("application/json"));

        String responseBody = response.getEntity(String.class);
        DummyRecordsHelper.CreateRecordResponse result = GSON.fromJson(responseBody, DummyRecordsHelper.CreateRecordResponse.class);

        return Long.parseLong(result.recordIdVersions[0].split(":")[3]);
    }

    private static void assertRecordVersion(ClientResponse response, Long expectedVersion) {
        assertEquals(HttpStatus.SC_OK, response.getStatus());

        String responseBody = response.getEntity(String.class);
        DummyRecordsHelper.RecordResultMock result = GSON.fromJson(responseBody, DummyRecordsHelper.RecordResultMock.class);
        assertEquals(expectedVersion.longValue(), Long.parseLong(result.version));
    }

    private static Map<String, String> getHeadersWithxCollaboration(String collaborationId, String token) {
        Map<String, String> headers = HeaderUtils.getHeaders(TENANT_NAME, token);
        if (!Strings.isNullOrEmpty(collaborationId)) {
<<<<<<< HEAD
=======
            //headers.put(COLLABORATION_HEADER, "id=" + collaborationId + ",application=" + APPLICATION_NAME);
>>>>>>> 3965dec0
            headers.put(COLLABORATION_HEADER, collaborationId);
        }
        return headers;
    }

}<|MERGE_RESOLUTION|>--- conflicted
+++ resolved
@@ -278,11 +278,7 @@
     private static Map<String, String> getHeadersWithxCollaboration(String collaborationId, String token) {
         Map<String, String> headers = HeaderUtils.getHeaders(TENANT_NAME, token);
         if (!Strings.isNullOrEmpty(collaborationId)) {
-<<<<<<< HEAD
-=======
-            //headers.put(COLLABORATION_HEADER, "id=" + collaborationId + ",application=" + APPLICATION_NAME);
->>>>>>> 3965dec0
-            headers.put(COLLABORATION_HEADER, collaborationId);
+            headers.put(COLLABORATION_HEADER, "id=" + collaborationId + ",application=" + APPLICATION_NAME);
         }
         return headers;
     }
