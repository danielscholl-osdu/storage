--- conflicted
+++ resolved
@@ -37,11 +37,7 @@
 	@Test
 	public void should_createSchema_and_returnHttp409IfTryToCreateItAgain_and_getSchema_and_deleteSchema_when_providingValidSchemaInfo()
 			throws Exception {
-<<<<<<< HEAD
-		if (configUtils != null && configUtils.getBooleanProperty("schema.endpoints.disabled", "false")) {
-=======
 		if (configUtils != null && configUtils.getIsSchemaEndpointsEnabled()) { {
->>>>>>> 75cb39ad
 			String body = this.validPostBody(this.schema);
 
 			// Create schema
