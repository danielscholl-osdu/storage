// Copyright 2017-2019, Schlumberger
//
// Licensed under the Apache License, Version 2.0 (the "License");
// you may not use this file except in compliance with the License.
// You may obtain a copy of the License at
//
//      http://www.apache.org/licenses/LICENSE-2.0
//
// Unless required by applicable law or agreed to in writing, software
// distributed under the License is distributed on an "AS IS" BASIS,
// WITHOUT WARRANTIES OR CONDITIONS OF ANY KIND, either express or implied.
// See the License for the specific language governing permissions and
// limitations under the License.

package org.opengroup.osdu.storage.query;

import static org.junit.Assert.assertEquals;

import javax.ws.rs.HttpMethod;

import org.apache.http.HttpStatus;
import org.junit.*;

import com.google.gson.JsonArray;
import com.google.gson.JsonObject;
import org.opengroup.osdu.storage.model.CreatedRecordInStorage;
import org.opengroup.osdu.storage.model.GetCursorValue;
import org.opengroup.osdu.storage.util.*;
import com.sun.jersey.api.client.ClientResponse;


public abstract class StorageQuerySuccessfulTest extends TestBase {

	protected static final String RECORD = "records";
	protected static final String KIND_ONE = TenantUtils.getTenantName() + ":test:endtoend:1.1."
			+ System.currentTimeMillis();
	protected static final String KIND_ID_ONE = TenantUtils.getTenantName() + ":endtoend:1.1."
			+ System.currentTimeMillis();
	protected static final String KIND_VERSION_ID = TenantUtils.getTenantName() + ":endtoend:1.2."
			+ System.currentTimeMillis();
	protected static final String LEGAL_TAG_NAME = LegalTagUtils.createRandomName(); 

    public static void classSetup(String token) throws Exception {
        LegalTagUtils.create(LEGAL_TAG_NAME, token);
    }

    public static void classTearDown(String token) throws Exception {
        TestUtils.send(RECORD + "/" + KIND_ID_ONE, HttpMethod.DELETE, HeaderUtils.getHeaders(TenantUtils.getTenantName(), token), "", "");
        TestUtils.send(RECORD + "/" + KIND_VERSION_ID, HttpMethod.DELETE, HeaderUtils.getHeaders(TenantUtils.getTenantName(), token), "", "");

    	LegalTagUtils.delete(LEGAL_TAG_NAME, token);
    }
	
	@Test
	public void should_retrieveAllKinds_when_toCursorIdIsGiven() throws Exception {
<<<<<<< HEAD
		if(configUtils!=null&&configUtils.getBooleanProperty("schema.endpoints.disabled","false")) {
=======
		if (configUtils != null && configUtils.getIsSchemaEndpointsEnabled()) { {
>>>>>>> 75cb39ad
			ClientResponse recordResponse = TestUtils.send("query/kinds?limit=10", HttpMethod.GET, HeaderUtils.getHeaders(TenantUtils.getTenantName(), testUtils.getToken()),
					"", "");
			GetCursorValue getCursorValue = TestUtils.getResult(recordResponse, HttpStatus.SC_OK, GetCursorValue.class);
			String cursorValue = getCursorValue.getCursor();
			assertEquals(HttpStatus.SC_OK, recordResponse.getStatus());
			assertEquals(cursorValue, getCursorValue.getCursor());
			ClientResponse recordResponseWithCursorValue = TestUtils.send("query/kinds?cursor=" + cursorValue + "&limit=10",
					HttpMethod.GET, HeaderUtils.getHeaders(TenantUtils.getTenantName(), testUtils.getToken()), "", "");
			assertEquals(HttpStatus.SC_OK, recordResponseWithCursorValue.getStatus());
		}
	}

	@Test
	public void should_retrieveAllRecords_when_kindIsGiven() throws Exception {
		ClientResponse recordResponse = createTestRecord(KIND_ONE, KIND_ID_ONE, LEGAL_TAG_NAME);
		assertEquals(HttpStatus.SC_CREATED, recordResponse.getStatus());
		ClientResponse recordResponseGet = TestUtils.send("query/records?kind=" + KIND_ONE, HttpMethod.GET,
				HeaderUtils.getHeaders(TenantUtils.getTenantName(), testUtils.getToken()), "", "");
		assertEquals(HttpStatus.SC_OK, recordResponseGet.getStatus());
	}

	@Test
	public void should_queryToFetchMultipleRecords_when_recordIsGiven() throws Exception {
		ClientResponse recordResponse = createTestRecord(KIND_ONE, KIND_ID_ONE, LEGAL_TAG_NAME);
		CreatedRecordInStorage recordResult = TestUtils.getResult(recordResponse, HttpStatus.SC_CREATED,
				CreatedRecordInStorage.class);
		JsonArray recordIDS = new JsonArray();
		recordIDS.add(recordResult.recordIds[0]);
		JsonArray attribute = new JsonArray();
		attribute.add("");
		JsonObject createSearchRecordPayload = new JsonObject();
		createSearchRecordPayload.add("records", recordIDS);
		createSearchRecordPayload.add("attributes", attribute);
		String path = "query/records";
		ClientResponse recordResponsePost = TestUtils.send(path, HttpMethod.POST, HeaderUtils.getHeaders(TenantUtils.getTenantName(), testUtils.getToken()),
				createSearchRecordPayload.toString(), "");
		assertEquals(HttpStatus.SC_OK, recordResponsePost.getStatus());
	}

	protected ClientResponse createTestRecord(String kind, String id, String legalName) throws Exception {
		String jsonInputRecord = RecordUtil.createDefaultJsonRecord(id, kind, legalName);
		return TestUtils.send(RECORD, HttpMethod.PUT, HeaderUtils.getHeaders(TenantUtils.getTenantName(), testUtils.getToken()), jsonInputRecord, "");
	}
}<|MERGE_RESOLUTION|>--- conflicted
+++ resolved
@@ -1,104 +1,100 @@
-// Copyright 2017-2019, Schlumberger
-//
-// Licensed under the Apache License, Version 2.0 (the "License");
-// you may not use this file except in compliance with the License.
-// You may obtain a copy of the License at
-//
-//      http://www.apache.org/licenses/LICENSE-2.0
-//
-// Unless required by applicable law or agreed to in writing, software
-// distributed under the License is distributed on an "AS IS" BASIS,
-// WITHOUT WARRANTIES OR CONDITIONS OF ANY KIND, either express or implied.
-// See the License for the specific language governing permissions and
-// limitations under the License.
-
-package org.opengroup.osdu.storage.query;
-
-import static org.junit.Assert.assertEquals;
-
-import javax.ws.rs.HttpMethod;
-
-import org.apache.http.HttpStatus;
-import org.junit.*;
-
-import com.google.gson.JsonArray;
-import com.google.gson.JsonObject;
-import org.opengroup.osdu.storage.model.CreatedRecordInStorage;
-import org.opengroup.osdu.storage.model.GetCursorValue;
-import org.opengroup.osdu.storage.util.*;
-import com.sun.jersey.api.client.ClientResponse;
-
-
-public abstract class StorageQuerySuccessfulTest extends TestBase {
-
-	protected static final String RECORD = "records";
-	protected static final String KIND_ONE = TenantUtils.getTenantName() + ":test:endtoend:1.1."
-			+ System.currentTimeMillis();
-	protected static final String KIND_ID_ONE = TenantUtils.getTenantName() + ":endtoend:1.1."
-			+ System.currentTimeMillis();
-	protected static final String KIND_VERSION_ID = TenantUtils.getTenantName() + ":endtoend:1.2."
-			+ System.currentTimeMillis();
-	protected static final String LEGAL_TAG_NAME = LegalTagUtils.createRandomName(); 
-
-    public static void classSetup(String token) throws Exception {
-        LegalTagUtils.create(LEGAL_TAG_NAME, token);
-    }
-
-    public static void classTearDown(String token) throws Exception {
-        TestUtils.send(RECORD + "/" + KIND_ID_ONE, HttpMethod.DELETE, HeaderUtils.getHeaders(TenantUtils.getTenantName(), token), "", "");
-        TestUtils.send(RECORD + "/" + KIND_VERSION_ID, HttpMethod.DELETE, HeaderUtils.getHeaders(TenantUtils.getTenantName(), token), "", "");
-
-    	LegalTagUtils.delete(LEGAL_TAG_NAME, token);
-    }
-	
-	@Test
-	public void should_retrieveAllKinds_when_toCursorIdIsGiven() throws Exception {
-<<<<<<< HEAD
-		if(configUtils!=null&&configUtils.getBooleanProperty("schema.endpoints.disabled","false")) {
-=======
-		if (configUtils != null && configUtils.getIsSchemaEndpointsEnabled()) { {
->>>>>>> 75cb39ad
-			ClientResponse recordResponse = TestUtils.send("query/kinds?limit=10", HttpMethod.GET, HeaderUtils.getHeaders(TenantUtils.getTenantName(), testUtils.getToken()),
-					"", "");
-			GetCursorValue getCursorValue = TestUtils.getResult(recordResponse, HttpStatus.SC_OK, GetCursorValue.class);
-			String cursorValue = getCursorValue.getCursor();
-			assertEquals(HttpStatus.SC_OK, recordResponse.getStatus());
-			assertEquals(cursorValue, getCursorValue.getCursor());
-			ClientResponse recordResponseWithCursorValue = TestUtils.send("query/kinds?cursor=" + cursorValue + "&limit=10",
-					HttpMethod.GET, HeaderUtils.getHeaders(TenantUtils.getTenantName(), testUtils.getToken()), "", "");
-			assertEquals(HttpStatus.SC_OK, recordResponseWithCursorValue.getStatus());
-		}
-	}
-
-	@Test
-	public void should_retrieveAllRecords_when_kindIsGiven() throws Exception {
-		ClientResponse recordResponse = createTestRecord(KIND_ONE, KIND_ID_ONE, LEGAL_TAG_NAME);
-		assertEquals(HttpStatus.SC_CREATED, recordResponse.getStatus());
-		ClientResponse recordResponseGet = TestUtils.send("query/records?kind=" + KIND_ONE, HttpMethod.GET,
-				HeaderUtils.getHeaders(TenantUtils.getTenantName(), testUtils.getToken()), "", "");
-		assertEquals(HttpStatus.SC_OK, recordResponseGet.getStatus());
-	}
-
-	@Test
-	public void should_queryToFetchMultipleRecords_when_recordIsGiven() throws Exception {
-		ClientResponse recordResponse = createTestRecord(KIND_ONE, KIND_ID_ONE, LEGAL_TAG_NAME);
-		CreatedRecordInStorage recordResult = TestUtils.getResult(recordResponse, HttpStatus.SC_CREATED,
-				CreatedRecordInStorage.class);
-		JsonArray recordIDS = new JsonArray();
-		recordIDS.add(recordResult.recordIds[0]);
-		JsonArray attribute = new JsonArray();
-		attribute.add("");
-		JsonObject createSearchRecordPayload = new JsonObject();
-		createSearchRecordPayload.add("records", recordIDS);
-		createSearchRecordPayload.add("attributes", attribute);
-		String path = "query/records";
-		ClientResponse recordResponsePost = TestUtils.send(path, HttpMethod.POST, HeaderUtils.getHeaders(TenantUtils.getTenantName(), testUtils.getToken()),
-				createSearchRecordPayload.toString(), "");
-		assertEquals(HttpStatus.SC_OK, recordResponsePost.getStatus());
-	}
-
-	protected ClientResponse createTestRecord(String kind, String id, String legalName) throws Exception {
-		String jsonInputRecord = RecordUtil.createDefaultJsonRecord(id, kind, legalName);
-		return TestUtils.send(RECORD, HttpMethod.PUT, HeaderUtils.getHeaders(TenantUtils.getTenantName(), testUtils.getToken()), jsonInputRecord, "");
-	}
+// Copyright 2017-2019, Schlumberger
+//
+// Licensed under the Apache License, Version 2.0 (the "License");
+// you may not use this file except in compliance with the License.
+// You may obtain a copy of the License at
+//
+//      http://www.apache.org/licenses/LICENSE-2.0
+//
+// Unless required by applicable law or agreed to in writing, software
+// distributed under the License is distributed on an "AS IS" BASIS,
+// WITHOUT WARRANTIES OR CONDITIONS OF ANY KIND, either express or implied.
+// See the License for the specific language governing permissions and
+// limitations under the License.
+
+package org.opengroup.osdu.storage.query;
+
+import static org.junit.Assert.assertEquals;
+
+import javax.ws.rs.HttpMethod;
+
+import org.apache.http.HttpStatus;
+import org.junit.*;
+
+import com.google.gson.JsonArray;
+import com.google.gson.JsonObject;
+import org.opengroup.osdu.storage.model.CreatedRecordInStorage;
+import org.opengroup.osdu.storage.model.GetCursorValue;
+import org.opengroup.osdu.storage.util.*;
+import com.sun.jersey.api.client.ClientResponse;
+
+
+public abstract class StorageQuerySuccessfulTest extends TestBase {
+
+	protected static final String RECORD = "records";
+	protected static final String KIND_ONE = TenantUtils.getTenantName() + ":test:endtoend:1.1."
+			+ System.currentTimeMillis();
+	protected static final String KIND_ID_ONE = TenantUtils.getTenantName() + ":endtoend:1.1."
+			+ System.currentTimeMillis();
+	protected static final String KIND_VERSION_ID = TenantUtils.getTenantName() + ":endtoend:1.2."
+			+ System.currentTimeMillis();
+	protected static final String LEGAL_TAG_NAME = LegalTagUtils.createRandomName(); 
+
+    public static void classSetup(String token) throws Exception {
+        LegalTagUtils.create(LEGAL_TAG_NAME, token);
+    }
+
+    public static void classTearDown(String token) throws Exception {
+        TestUtils.send(RECORD + "/" + KIND_ID_ONE, HttpMethod.DELETE, HeaderUtils.getHeaders(TenantUtils.getTenantName(), token), "", "");
+        TestUtils.send(RECORD + "/" + KIND_VERSION_ID, HttpMethod.DELETE, HeaderUtils.getHeaders(TenantUtils.getTenantName(), token), "", "");
+
+    	LegalTagUtils.delete(LEGAL_TAG_NAME, token);
+    }
+	
+	@Test
+	public void should_retrieveAllKinds_when_toCursorIdIsGiven() throws Exception {
+		if (configUtils != null && configUtils.getIsSchemaEndpointsEnabled()) { {
+			ClientResponse recordResponse = TestUtils.send("query/kinds?limit=10", HttpMethod.GET, HeaderUtils.getHeaders(TenantUtils.getTenantName(), testUtils.getToken()),
+					"", "");
+			GetCursorValue getCursorValue = TestUtils.getResult(recordResponse, HttpStatus.SC_OK, GetCursorValue.class);
+			String cursorValue = getCursorValue.getCursor();
+			assertEquals(HttpStatus.SC_OK, recordResponse.getStatus());
+			assertEquals(cursorValue, getCursorValue.getCursor());
+			ClientResponse recordResponseWithCursorValue = TestUtils.send("query/kinds?cursor=" + cursorValue + "&limit=10",
+					HttpMethod.GET, HeaderUtils.getHeaders(TenantUtils.getTenantName(), testUtils.getToken()), "", "");
+			assertEquals(HttpStatus.SC_OK, recordResponseWithCursorValue.getStatus());
+		}
+	}
+
+	@Test
+	public void should_retrieveAllRecords_when_kindIsGiven() throws Exception {
+		ClientResponse recordResponse = createTestRecord(KIND_ONE, KIND_ID_ONE, LEGAL_TAG_NAME);
+		assertEquals(HttpStatus.SC_CREATED, recordResponse.getStatus());
+		ClientResponse recordResponseGet = TestUtils.send("query/records?kind=" + KIND_ONE, HttpMethod.GET,
+				HeaderUtils.getHeaders(TenantUtils.getTenantName(), testUtils.getToken()), "", "");
+		assertEquals(HttpStatus.SC_OK, recordResponseGet.getStatus());
+	}
+
+	@Test
+	public void should_queryToFetchMultipleRecords_when_recordIsGiven() throws Exception {
+		ClientResponse recordResponse = createTestRecord(KIND_ONE, KIND_ID_ONE, LEGAL_TAG_NAME);
+		CreatedRecordInStorage recordResult = TestUtils.getResult(recordResponse, HttpStatus.SC_CREATED,
+				CreatedRecordInStorage.class);
+		JsonArray recordIDS = new JsonArray();
+		recordIDS.add(recordResult.recordIds[0]);
+		JsonArray attribute = new JsonArray();
+		attribute.add("");
+		JsonObject createSearchRecordPayload = new JsonObject();
+		createSearchRecordPayload.add("records", recordIDS);
+		createSearchRecordPayload.add("attributes", attribute);
+		String path = "query/records";
+		ClientResponse recordResponsePost = TestUtils.send(path, HttpMethod.POST, HeaderUtils.getHeaders(TenantUtils.getTenantName(), testUtils.getToken()),
+				createSearchRecordPayload.toString(), "");
+		assertEquals(HttpStatus.SC_OK, recordResponsePost.getStatus());
+	}
+
+	protected ClientResponse createTestRecord(String kind, String id, String legalName) throws Exception {
+		String jsonInputRecord = RecordUtil.createDefaultJsonRecord(id, kind, legalName);
+		return TestUtils.send(RECORD, HttpMethod.PUT, HeaderUtils.getHeaders(TenantUtils.getTenantName(), testUtils.getToken()), jsonInputRecord, "");
+	}
 }