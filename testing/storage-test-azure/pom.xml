<?xml version="1.0" encoding="UTF-8"?>
<!--
  Copyright 2017-2019 Schlumberger

  Licensed under the Apache License, Version 2.0 (the "License");
  you may not use this file except in compliance with the License.
  You may obtain a copy of the License at

       http://www.apache.org/licenses/LICENSE-2.0

  Unless required by applicable law or agreed to in writing, software
  distributed under the License is distributed on an "AS IS" BASIS,
  WITHOUT WARRANTIES OR CONDITIONS OF ANY KIND, either express or implied.
  See the License for the specific language governing permissions and
  limitations under the License.
-->

<project xmlns="http://maven.apache.org/POM/4.0.0" xmlns:xsi="http://www.w3.org/2001/XMLSchema-instance" xsi:schemaLocation="http://maven.apache.org/POM/4.0.0 http://maven.apache.org/xsd/maven-4.0.0.xsd">
    <parent>
        <artifactId>os-storage-testing</artifactId>
        <groupId>org.opengroup.osdu</groupId>
        <version>0.11.0-SNAPSHOT</version>
        <relativePath>../pom.xml</relativePath>
    </parent>

    <modelVersion>4.0.0</modelVersion>

    <groupId>org.opengroup.osdu.storage</groupId>
    <artifactId>storage-test-azure</artifactId>
    <version>0.11.0-SNAPSHOT</version>
    <packaging>jar</packaging>

    <properties>
        <maven.compiler.target>1.8</maven.compiler.target>
        <maven.compiler.source>1.8</maven.compiler.source>
        <project.build.sourceEncoding>UTF-8</project.build.sourceEncoding>
        <project.main.basedir>${project.basedir}</project.main.basedir>
        <jackson.version>2.10.1</jackson.version>
    </properties>
    <dependencies>
        <dependency>
            <groupId>org.opengroup.osdu.storage</groupId>
            <artifactId>storage-test-core</artifactId>
            <version>0.11.0-SNAPSHOT</version>
        </dependency>
        <dependency>
            <groupId>io.jsonwebtoken</groupId>
            <artifactId>jjwt</artifactId>
            <version>0.9.1</version>
            <exclusions>
                <exclusion>
                    <groupId>com.fasterxml.jackson.core</groupId>
                    <artifactId>jackson-databind</artifactId>
                </exclusion>
            </exclusions>
        </dependency>
        <dependency>
            <groupId>org.apache.httpcomponents</groupId>
            <artifactId>httpclient</artifactId>
            <version>4.5.2</version>
            <scope>runtime</scope>
        </dependency>

        <!-- Tests -->
        <dependency>
            <groupId>junit</groupId>
            <artifactId>junit</artifactId>
            <version>4.12</version>
            <scope>test</scope>
        </dependency>
        <dependency>
            <groupId>com.azure</groupId>
            <artifactId>azure-storage-blob</artifactId>
<<<<<<< HEAD
            <version>12.10.2</version>
=======
            <version>12.10.0</version>
>>>>>>> bbb0adf0
            <scope>test</scope>
        </dependency>
        <dependency>
            <groupId>org.springframework</groupId>
            <artifactId>spring-beans</artifactId>
            <version>5.1.10.RELEASE</version>
            <scope>test</scope>
        </dependency>
        <dependency>
            <groupId>com.azure</groupId>
            <artifactId>azure-identity</artifactId>
            <version>1.0.1</version>
            <scope>test</scope>
        </dependency>
        <dependency>
            <groupId>com.fasterxml.jackson.core</groupId>
            <artifactId>jackson-databind</artifactId>
            <version>${jackson.version}</version>
            <scope>test</scope>
        </dependency>
        <dependency>
            <groupId>org.slf4j</groupId>
            <artifactId>slf4j-jdk14</artifactId>
            <version>1.7.25</version>
            <scope>test</scope>
        </dependency>
    </dependencies>

    <build>
        <plugins>
            <plugin>
                <groupId>org.apache.maven.plugins</groupId>
                <artifactId>maven-surefire-plugin</artifactId>
                <version>2.4.2</version>
                <executions>
                    <execution>
                        <phase>integration-test</phase>
                        <goals>
                            <goal>test</goal>
                        </goals>
                        <configuration>
                            <excludes>
                                <exclude>none</exclude>
                            </excludes>
                            <includes>
                                <include>**/storage</include>
                            </includes>
                        </configuration>
                    </execution>
                </executions>                
                <configuration>
                    <trimStackTrace>false</trimStackTrace>
                </configuration>
            </plugin>
        </plugins>
    </build>
</project><|MERGE_RESOLUTION|>--- conflicted
+++ resolved
@@ -71,11 +71,7 @@
         <dependency>
             <groupId>com.azure</groupId>
             <artifactId>azure-storage-blob</artifactId>
-<<<<<<< HEAD
-            <version>12.10.2</version>
-=======
             <version>12.10.0</version>
->>>>>>> bbb0adf0
             <scope>test</scope>
         </dependency>
         <dependency>
