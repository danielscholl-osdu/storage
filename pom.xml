<?xml version="1.0" encoding="UTF-8"?>
<!--
  Copyright 2017-2019, Schlumberger

  Licensed under the Apache License, Version 2.0 (the "License");
  you may not use this file except in compliance with the License.
  You may obtain a copy of the License at

       http://www.apache.org/licenses/LICENSE-2.0

  Unless required by applicable law or agreed to in writing, software
  distributed under the License is distributed on an "AS IS" BASIS,
  WITHOUT WARRANTIES OR CONDITIONS OF ANY KIND, either express or implied.
  See the License for the specific language governing permissions and
  limitations under the License.
-->   
<project xmlns="http://maven.apache.org/POM/4.0.0" xmlns:xsi="http://www.w3.org/2001/XMLSchema-instance" xsi:schemaLocation="http://maven.apache.org/POM/4.0.0 http://maven.apache.org/xsd/maven-4.0.0.xsd">
	<modelVersion>4.0.0</modelVersion>
	<groupId>org.opengroup.osdu</groupId>
	<artifactId>os-storage</artifactId>
	<version>0.18.0-SNAPSHOT</version>
	<description>Root Storage Service project</description>

	<properties>
		<java.version>1.8</java.version>
		<maven.compiler.target>1.8</maven.compiler.target>
		<maven.compiler.source>1.8</maven.compiler.source>
		<docker.image.prefix>opendes</docker.image.prefix>
		<project.build.sourceEncoding>UTF-8</project.build.sourceEncoding>
		<os-core-common.version>0.18.0-rc3</os-core-common.version>
		<jackson-databind.version>2.13.4.1</jackson-databind.version>
		<jackson.version>2.13.2</jackson.version>
		<netty.version>4.1.51.Final</netty.version>
		<snakeyaml.version>1.31</snakeyaml.version>
		<commons-codec.version>1.14</commons-codec.version>
		<nimbusds.version>7.9</nimbusds.version>
		<woodstox-core.version>6.2.3</woodstox-core.version>
		<log4j2.version>2.17.1</log4j2.version>
		<openapi.version>1.6.9</openapi.version>
		<json-smart.version>2.4.7</json-smart.version>
	</properties>

	<licenses>
		<license>
			<name>Apache License, Version 2.0</name>
			<url>https://www.apache.org/licenses/LICENSE-2.0.txt</url>
			<distribution>repo</distribution>
		</license>
	</licenses>

	<packaging>pom</packaging>

	<dependencyManagement>
		<dependencies>
			<dependency>
				<groupId>org.apache.logging.log4j</groupId>
				<artifactId>log4j-to-slf4j</artifactId>
				<version>${log4j2.version}</version>
			</dependency>
			<dependency>
				<groupId>org.apache.logging.log4j</groupId>
				<artifactId>log4j-api</artifactId>
				<version>${log4j2.version}</version>
			</dependency>
			<dependency>
				<groupId>io.netty</groupId>
				<artifactId>netty-bom</artifactId>
				<version>${netty.version}</version>
				<type>pom</type>
				<scope>import</scope>
			</dependency>
			<dependency>
				<groupId>org.springframework.boot</groupId>
				<artifactId>spring-boot-dependencies</artifactId>
				<version>2.7.2</version>
				<type>pom</type>
				<scope>import</scope>
			</dependency>
			<dependency>
				<groupId>com.nimbusds</groupId>
				<artifactId>nimbus-jose-jwt</artifactId>
				<version>${nimbusds.version}</version>
			</dependency>
			<dependency>
				<groupId>com.fasterxml.jackson.core</groupId>
				<artifactId>jackson-core</artifactId>
				<version>${jackson.version}</version>
			</dependency>
			<dependency>
				<groupId>com.fasterxml.jackson.core</groupId>
				<artifactId>jackson-databind</artifactId>
				<version>${jackson-databind.version}</version>
			</dependency>
			<dependency>
				<groupId>com.fasterxml.jackson.core</groupId>
				<artifactId>jackson-annotations</artifactId>
				<version>${jackson.version}</version>
			</dependency>
			<dependency>
				<groupId>commons-codec</groupId>
				<artifactId>commons-codec</artifactId>
				<version>${commons-codec.version}</version>
			</dependency>
			<dependency>
				<groupId>org.yaml</groupId>
				<artifactId>snakeyaml</artifactId>
				<version>${snakeyaml.version}</version>
			</dependency>
			<dependency>
				<groupId>org.opengroup.osdu</groupId>
				<artifactId>os-core-common</artifactId>
				<version>${os-core-common.version}</version>
			</dependency>
			<dependency>
				<groupId>com.fasterxml.woodstox</groupId>
				<artifactId>woodstox-core</artifactId>
				<version>${woodstox-core.version}</version>
			</dependency>
			<dependency>
				<groupId>net.minidev</groupId>
				<artifactId>json-smart</artifactId>
				<version>${json-smart.version}</version>
			</dependency>
		</dependencies>
	</dependencyManagement>

	<dependencies>
		<dependency>
			<groupId>org.projectlombok</groupId>
			<artifactId>lombok</artifactId>
			<version>1.18.8</version>
			<scope>provided</scope>
		</dependency>
		
		
    <!--Swagger-->
		<dependency>
			<groupId>org.springdoc</groupId>
			<artifactId>springdoc-openapi-ui</artifactId>
			<version>${openapi.version}</version>
		</dependency>

		<dependency>
			<groupId>org.springframework.plugin</groupId>
			<artifactId>spring-plugin-core</artifactId>
			<version>2.0.0.RELEASE</version>
		</dependency>
		<dependency>
			<groupId>org.springframework.plugin</groupId>
			<artifactId>spring-plugin-metadata</artifactId>
			<version>2.0.0.RELEASE</version>
			<exclusions>
				<exclusion>
					<groupId>org.springframework.plugin</groupId>
					<artifactId>spring-plugin-core</artifactId>
				</exclusion>
			</exclusions>
		</dependency>
	</dependencies>

  <modules>
		<module>storage-core</module>
		<module>provider/storage-gcp</module>
		<module>provider/storage-byoc</module>
		<module>provider/storage-azure</module>
		<module>provider/storage-aws</module>
		<module>provider/storage-ibm</module>
	</modules>

	<repositories>
		<repository>
			<id>${repo.releases.id}</id>
			<url>${repo.releases.url}</url>
		</repository>
	</repositories>

	<distributionManagement>
		<repository>
			<id>${publish.releases.id}</id>
			<url>${publish.releases.url}</url>
		</repository>
		<snapshotRepository>
			<id>${publish.snapshots.id}</id>
			<url>${publish.snapshots.url}</url>
		</snapshotRepository>
	</distributionManagement>

	<profiles>
		<profile>
			<id>Default</id>
			<activation>
				<property>
					<name>!repo.releases.id</name>
				</property>
			</activation>
			<properties>
				<repo.releases.id>community-maven-repo</repo.releases.id>
				<publish.snapshots.id>community-maven-via-job-token</publish.snapshots.id>
				<publish.releases.id>community-maven-via-job-token</publish.releases.id>
				<repo.releases.url>https://community.opengroup.org/api/v4/groups/17/-/packages/maven</repo.releases.url>
				<publish.snapshots.url>https://community.opengroup.org/api/v4/projects/44/packages/maven</publish.snapshots.url>
				<publish.releases.url>https://community.opengroup.org/api/v4/projects/44/packages/maven</publish.releases.url>
			</properties>
		</profile>
	</profiles>

	<build>
		<plugins>
			<plugin>
				<groupId>org.springframework.boot</groupId>
				<artifactId>spring-boot-maven-plugin</artifactId>
<<<<<<< HEAD
				<version>2.7.4</version>
=======
				<version>2.7.6</version>
>>>>>>> 21121282
				<executions>
					<execution>
						<id>build-info</id>
						<goals>
							<goal>build-info</goal>
						</goals>
					</execution>
				</executions>
			</plugin>
			<plugin>
				<groupId>pl.project13.maven</groupId>
				<artifactId>git-commit-id-plugin</artifactId>
				<version>4.0.5</version>
				<executions>
					<execution>
						<goals>
							<goal>revision</goal>
						</goals>
					</execution>
				</executions>
				<configuration>
					<verbose>true</verbose>
					<dateFormat>yyyy-MM-dd'T'HH:mm:ssZ</dateFormat>
					<generateGitPropertiesFile>true</generateGitPropertiesFile>
					<generateGitPropertiesFilename>${project.build.outputDirectory}/git.properties</generateGitPropertiesFilename>
				</configuration>
			</plugin>
		</plugins>
	</build>
</project><|MERGE_RESOLUTION|>--- conflicted
+++ resolved
@@ -209,11 +209,8 @@
 			<plugin>
 				<groupId>org.springframework.boot</groupId>
 				<artifactId>spring-boot-maven-plugin</artifactId>
-<<<<<<< HEAD
 				<version>2.7.4</version>
-=======
-				<version>2.7.6</version>
->>>>>>> 21121282
+
 				<executions>
 					<execution>
 						<id>build-info</id>
